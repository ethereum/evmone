--- conflicted
+++ resolved
@@ -50,14 +50,11 @@
     tables[EVMC_PRAGUE][OP_PC] = instr::undefined;
     tables[EVMC_PRAGUE][OP_CALLCODE] = instr::undefined;
     tables[EVMC_PRAGUE][OP_SELFDESTRUCT] = instr::undefined;
-<<<<<<< HEAD
     tables[EVMC_PRAGUE][OP_CALL] = instr::undefined;
     tables[EVMC_PRAGUE][OP_STATICCALL] = instr::undefined;
     tables[EVMC_PRAGUE][OP_DELEGATECALL] = instr::undefined;
-=======
     tables[EVMC_PRAGUE][OP_CREATE] = instr::undefined;
     tables[EVMC_PRAGUE][OP_CREATE2] = instr::undefined;
->>>>>>> 808cc18c
     return tables;
 }();
 
