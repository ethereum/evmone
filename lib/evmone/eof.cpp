--- conflicted
+++ resolved
@@ -246,71 +246,6 @@
     return types;
 }
 
-<<<<<<< HEAD
-=======
-std::variant<EOF1Header, EOFValidationError> validate_header(
-    evmc_revision rev, bytes_view container) noexcept
-{
-    if (!is_eof_container(container))
-        return EOFValidationError::invalid_prefix;
-
-    const auto version = get_eof_version(container);
-    if (version != 1)
-        return EOFValidationError::eof_version_unknown;
-
-    if (rev < EVMC_PRAGUE)
-        return EOFValidationError::eof_version_unknown;
-
-    const auto section_headers_or_error = validate_section_headers(container);
-    if (const auto* error = std::get_if<EOFValidationError>(&section_headers_or_error))
-        return *error;
-
-    const auto& section_headers = std::get<EOFSectionHeaders>(section_headers_or_error);
-    const auto& code_sizes = section_headers[CODE_SECTION];
-    const auto data_size = section_headers[DATA_SECTION][0];
-
-    const auto header_size = eof_header_size(section_headers);
-
-    const auto types_or_error =
-        validate_types(container, header_size, section_headers[TYPE_SECTION].front());
-    if (const auto* error = std::get_if<EOFValidationError>(&types_or_error))
-        return *error;
-    const auto& types = std::get<std::vector<EOFCodeType>>(types_or_error);
-
-    std::vector<uint16_t> code_offsets;
-    const auto type_section_size = section_headers[TYPE_SECTION][0];
-    auto offset = header_size + type_section_size;
-    for (const auto code_size : code_sizes)
-    {
-        assert(offset <= std::numeric_limits<uint16_t>::max());
-        code_offsets.emplace_back(static_cast<uint16_t>(offset));
-        offset += code_size;
-    }
-
-    const auto& container_sizes = section_headers[CONTAINER_SECTION];
-    std::vector<uint16_t> container_offsets;
-    for (const auto container_size : container_sizes)
-    {
-        container_offsets.emplace_back(static_cast<uint16_t>(offset));
-        offset += container_size;
-    }
-    // NOTE: assertion always satisfied only as long as initcode limits apply (48K).
-    assert(offset <= std::numeric_limits<uint16_t>::max());
-    const auto data_offset = static_cast<uint16_t>(offset);
-
-    return EOF1Header{
-        .version = container[2],
-        .code_sizes = code_sizes,
-        .code_offsets = code_offsets,
-        .data_size = data_size,
-        .data_offset = data_offset,
-        .container_sizes = container_sizes,
-        .container_offsets = container_offsets,
-        .types = types,
-    };
-}
-
->>>>>>> 2a9d2022
 /// Result of validating instructions in a code section.
 struct InstructionValidationResult
 {
@@ -802,7 +737,7 @@
         offset += container_size;
     }
     // NOTE: assertion always satisfied only as long as initcode limits apply (48K).
-    assert(offset <= static_cast<size_t>(std::numeric_limits<uint16_t>::max()));
+    assert(offset <= std::numeric_limits<uint16_t>::max());
     const auto data_offset = static_cast<uint16_t>(offset);
 
     return EOF1Header{
