// evmone: Fast Ethereum Virtual Machine implementation
// Copyright 2022 The evmone Authors.
// SPDX-License-Identifier: Apache-2.0
#pragma once

/// The default macro for ON_OPCODE_IDENTIFIER. It redirects to ON_OPCODE.
#define ON_OPCODE_IDENTIFIER_DEFAULT(OPCODE, NAME) ON_OPCODE(OPCODE)

/// The default macro for ON_OPCODE_UNDEFINED. Empty implementation to ignore undefined opcodes.
#define ON_OPCODE_UNDEFINED_DEFAULT(OPCODE)


#define ON_OPCODE_IDENTIFIER ON_OPCODE_IDENTIFIER_DEFAULT
#define ON_OPCODE_UNDEFINED ON_OPCODE_UNDEFINED_DEFAULT


/// The "X Macro" for opcodes and their matching identifiers.
///
/// The MAP_OPCODES is an extended variant of X Macro idiom.
/// It has 3 knobs for users.
///
/// 1. The ON_OPCODE(OPCODE) macro must be defined. It will receive all defined opcodes from
///    the evmc_opcode enum.
/// 2. The ON_OPCODE_UNDEFINED(OPCODE) macro may be defined to receive
///    the values of all undefined opcodes.
///    This macro is by default alias to ON_OPCODE_UNDEFINED_DEFAULT therefore users must first
///    undef it and restore the alias after usage.
/// 3. The ON_OPCODE_IDENTIFIER(OPCODE, IDENTIFIER) macro may be defined to receive
///    the pairs of all defined opcodes and their matching identifiers.
///    This macro is by default alias to ON_OPCODE_IDENTIFIER_DEFAULT therefore users must first
///    undef it and restore the alias after usage.
///
/// See for more about X Macros: https://en.wikipedia.org/wiki/X_Macro.
<<<<<<< HEAD
#define MAP_OPCODES                                           \
    ON_OPCODE_IDENTIFIER(OP_STOP, stop)                       \
    ON_OPCODE_IDENTIFIER(OP_ADD, add)                         \
    ON_OPCODE_IDENTIFIER(OP_MUL, mul)                         \
    ON_OPCODE_IDENTIFIER(OP_SUB, sub)                         \
    ON_OPCODE_IDENTIFIER(OP_DIV, div)                         \
    ON_OPCODE_IDENTIFIER(OP_SDIV, sdiv)                       \
    ON_OPCODE_IDENTIFIER(OP_MOD, mod)                         \
    ON_OPCODE_IDENTIFIER(OP_SMOD, smod)                       \
    ON_OPCODE_IDENTIFIER(OP_ADDMOD, addmod)                   \
    ON_OPCODE_IDENTIFIER(OP_MULMOD, mulmod)                   \
    ON_OPCODE_IDENTIFIER(OP_EXP, exp)                         \
    ON_OPCODE_IDENTIFIER(OP_SIGNEXTEND, signextend)           \
    ON_OPCODE_UNDEFINED(0x0c)                                 \
    ON_OPCODE_UNDEFINED(0x0d)                                 \
    ON_OPCODE_UNDEFINED(0x0e)                                 \
    ON_OPCODE_UNDEFINED(0x0f)                                 \
                                                              \
    ON_OPCODE_IDENTIFIER(OP_LT, lt)                           \
    ON_OPCODE_IDENTIFIER(OP_GT, gt)                           \
    ON_OPCODE_IDENTIFIER(OP_SLT, slt)                         \
    ON_OPCODE_IDENTIFIER(OP_SGT, sgt)                         \
    ON_OPCODE_IDENTIFIER(OP_EQ, eq)                           \
    ON_OPCODE_IDENTIFIER(OP_ISZERO, iszero)                   \
    ON_OPCODE_IDENTIFIER(OP_AND, and_)                        \
    ON_OPCODE_IDENTIFIER(OP_OR, or_)                          \
    ON_OPCODE_IDENTIFIER(OP_XOR, xor_)                        \
    ON_OPCODE_IDENTIFIER(OP_NOT, not_)                        \
    ON_OPCODE_IDENTIFIER(OP_BYTE, byte)                       \
    ON_OPCODE_IDENTIFIER(OP_SHL, shl)                         \
    ON_OPCODE_IDENTIFIER(OP_SHR, shr)                         \
    ON_OPCODE_IDENTIFIER(OP_SAR, sar)                         \
    ON_OPCODE_UNDEFINED(0x1e)                                 \
    ON_OPCODE_UNDEFINED(0x1f)                                 \
                                                              \
    ON_OPCODE_IDENTIFIER(OP_KECCAK256, keccak256)             \
    ON_OPCODE_UNDEFINED(0x21)                                 \
    ON_OPCODE_UNDEFINED(0x22)                                 \
    ON_OPCODE_UNDEFINED(0x23)                                 \
    ON_OPCODE_UNDEFINED(0x24)                                 \
    ON_OPCODE_UNDEFINED(0x25)                                 \
    ON_OPCODE_UNDEFINED(0x26)                                 \
    ON_OPCODE_UNDEFINED(0x27)                                 \
    ON_OPCODE_UNDEFINED(0x28)                                 \
    ON_OPCODE_UNDEFINED(0x29)                                 \
    ON_OPCODE_UNDEFINED(0x2a)                                 \
    ON_OPCODE_UNDEFINED(0x2b)                                 \
    ON_OPCODE_UNDEFINED(0x2c)                                 \
    ON_OPCODE_UNDEFINED(0x2d)                                 \
    ON_OPCODE_UNDEFINED(0x2e)                                 \
    ON_OPCODE_UNDEFINED(0x2f)                                 \
                                                              \
    ON_OPCODE_IDENTIFIER(OP_ADDRESS, address)                 \
    ON_OPCODE_IDENTIFIER(OP_BALANCE, balance)                 \
    ON_OPCODE_IDENTIFIER(OP_ORIGIN, origin)                   \
    ON_OPCODE_IDENTIFIER(OP_CALLER, caller)                   \
    ON_OPCODE_IDENTIFIER(OP_CALLVALUE, callvalue)             \
    ON_OPCODE_IDENTIFIER(OP_CALLDATALOAD, calldataload)       \
    ON_OPCODE_IDENTIFIER(OP_CALLDATASIZE, calldatasize)       \
    ON_OPCODE_IDENTIFIER(OP_CALLDATACOPY, calldatacopy)       \
    ON_OPCODE_IDENTIFIER(OP_CODESIZE, codesize)               \
    ON_OPCODE_IDENTIFIER(OP_CODECOPY, codecopy)               \
    ON_OPCODE_IDENTIFIER(OP_GASPRICE, gasprice)               \
    ON_OPCODE_IDENTIFIER(OP_EXTCODESIZE, extcodesize)         \
    ON_OPCODE_IDENTIFIER(OP_EXTCODECOPY, extcodecopy)         \
    ON_OPCODE_IDENTIFIER(OP_RETURNDATASIZE, returndatasize)   \
    ON_OPCODE_IDENTIFIER(OP_RETURNDATACOPY, returndatacopy)   \
    ON_OPCODE_IDENTIFIER(OP_EXTCODEHASH, extcodehash)         \
                                                              \
    ON_OPCODE_IDENTIFIER(OP_BLOCKHASH, blockhash)             \
    ON_OPCODE_IDENTIFIER(OP_COINBASE, coinbase)               \
    ON_OPCODE_IDENTIFIER(OP_TIMESTAMP, timestamp)             \
    ON_OPCODE_IDENTIFIER(OP_NUMBER, number)                   \
    ON_OPCODE_IDENTIFIER(OP_PREVRANDAO, prevrandao)           \
    ON_OPCODE_IDENTIFIER(OP_GASLIMIT, gaslimit)               \
    ON_OPCODE_IDENTIFIER(OP_CHAINID, chainid)                 \
    ON_OPCODE_IDENTIFIER(OP_SELFBALANCE, selfbalance)         \
    ON_OPCODE_IDENTIFIER(OP_BASEFEE, basefee)                 \
    ON_OPCODE_IDENTIFIER(OP_BLOBHASH, blobhash)               \
    ON_OPCODE_IDENTIFIER(OP_BLOBBASEFEE, blobbasefee)         \
    ON_OPCODE_UNDEFINED(0x4b)                                 \
    ON_OPCODE_UNDEFINED(0x4c)                                 \
    ON_OPCODE_UNDEFINED(0x4d)                                 \
    ON_OPCODE_UNDEFINED(0x4e)                                 \
    ON_OPCODE_UNDEFINED(0x4f)                                 \
                                                              \
    ON_OPCODE_IDENTIFIER(OP_POP, pop)                         \
    ON_OPCODE_IDENTIFIER(OP_MLOAD, mload)                     \
    ON_OPCODE_IDENTIFIER(OP_MSTORE, mstore)                   \
    ON_OPCODE_IDENTIFIER(OP_MSTORE8, mstore8)                 \
    ON_OPCODE_IDENTIFIER(OP_SLOAD, sload)                     \
    ON_OPCODE_IDENTIFIER(OP_SSTORE, sstore)                   \
    ON_OPCODE_IDENTIFIER(OP_JUMP, jump)                       \
    ON_OPCODE_IDENTIFIER(OP_JUMPI, jumpi)                     \
    ON_OPCODE_IDENTIFIER(OP_PC, pc)                           \
    ON_OPCODE_IDENTIFIER(OP_MSIZE, msize)                     \
    ON_OPCODE_IDENTIFIER(OP_GAS, gas)                         \
    ON_OPCODE_IDENTIFIER(OP_JUMPDEST, jumpdest)               \
    ON_OPCODE_IDENTIFIER(OP_TLOAD, tload)                     \
    ON_OPCODE_IDENTIFIER(OP_TSTORE, tstore)                   \
    ON_OPCODE_IDENTIFIER(OP_MCOPY, mcopy)                     \
    ON_OPCODE_IDENTIFIER(OP_PUSH0, push0)                     \
                                                              \
    ON_OPCODE_IDENTIFIER(OP_PUSH1, push<1>)                   \
    ON_OPCODE_IDENTIFIER(OP_PUSH2, push<2>)                   \
    ON_OPCODE_IDENTIFIER(OP_PUSH3, push<3>)                   \
    ON_OPCODE_IDENTIFIER(OP_PUSH4, push<4>)                   \
    ON_OPCODE_IDENTIFIER(OP_PUSH5, push<5>)                   \
    ON_OPCODE_IDENTIFIER(OP_PUSH6, push<6>)                   \
    ON_OPCODE_IDENTIFIER(OP_PUSH7, push<7>)                   \
    ON_OPCODE_IDENTIFIER(OP_PUSH8, push<8>)                   \
    ON_OPCODE_IDENTIFIER(OP_PUSH9, push<9>)                   \
    ON_OPCODE_IDENTIFIER(OP_PUSH10, push<10>)                 \
    ON_OPCODE_IDENTIFIER(OP_PUSH11, push<11>)                 \
    ON_OPCODE_IDENTIFIER(OP_PUSH12, push<12>)                 \
    ON_OPCODE_IDENTIFIER(OP_PUSH13, push<13>)                 \
    ON_OPCODE_IDENTIFIER(OP_PUSH14, push<14>)                 \
    ON_OPCODE_IDENTIFIER(OP_PUSH15, push<15>)                 \
                                                              \
    ON_OPCODE_IDENTIFIER(OP_PUSH16, push<16>)                 \
    ON_OPCODE_IDENTIFIER(OP_PUSH17, push<17>)                 \
    ON_OPCODE_IDENTIFIER(OP_PUSH18, push<18>)                 \
    ON_OPCODE_IDENTIFIER(OP_PUSH19, push<19>)                 \
    ON_OPCODE_IDENTIFIER(OP_PUSH20, push<20>)                 \
    ON_OPCODE_IDENTIFIER(OP_PUSH21, push<21>)                 \
    ON_OPCODE_IDENTIFIER(OP_PUSH22, push<22>)                 \
    ON_OPCODE_IDENTIFIER(OP_PUSH23, push<23>)                 \
    ON_OPCODE_IDENTIFIER(OP_PUSH24, push<24>)                 \
    ON_OPCODE_IDENTIFIER(OP_PUSH25, push<25>)                 \
    ON_OPCODE_IDENTIFIER(OP_PUSH26, push<26>)                 \
    ON_OPCODE_IDENTIFIER(OP_PUSH27, push<27>)                 \
    ON_OPCODE_IDENTIFIER(OP_PUSH28, push<28>)                 \
    ON_OPCODE_IDENTIFIER(OP_PUSH29, push<29>)                 \
    ON_OPCODE_IDENTIFIER(OP_PUSH30, push<30>)                 \
    ON_OPCODE_IDENTIFIER(OP_PUSH31, push<31>)                 \
    ON_OPCODE_IDENTIFIER(OP_PUSH32, push<32>)                 \
                                                              \
    ON_OPCODE_IDENTIFIER(OP_DUP1, dup<1>)                     \
    ON_OPCODE_IDENTIFIER(OP_DUP2, dup<2>)                     \
    ON_OPCODE_IDENTIFIER(OP_DUP3, dup<3>)                     \
    ON_OPCODE_IDENTIFIER(OP_DUP4, dup<4>)                     \
    ON_OPCODE_IDENTIFIER(OP_DUP5, dup<5>)                     \
    ON_OPCODE_IDENTIFIER(OP_DUP6, dup<6>)                     \
    ON_OPCODE_IDENTIFIER(OP_DUP7, dup<7>)                     \
    ON_OPCODE_IDENTIFIER(OP_DUP8, dup<8>)                     \
    ON_OPCODE_IDENTIFIER(OP_DUP9, dup<9>)                     \
    ON_OPCODE_IDENTIFIER(OP_DUP10, dup<10>)                   \
    ON_OPCODE_IDENTIFIER(OP_DUP11, dup<11>)                   \
    ON_OPCODE_IDENTIFIER(OP_DUP12, dup<12>)                   \
    ON_OPCODE_IDENTIFIER(OP_DUP13, dup<13>)                   \
    ON_OPCODE_IDENTIFIER(OP_DUP14, dup<14>)                   \
    ON_OPCODE_IDENTIFIER(OP_DUP15, dup<15>)                   \
    ON_OPCODE_IDENTIFIER(OP_DUP16, dup<16>)                   \
                                                              \
    ON_OPCODE_IDENTIFIER(OP_SWAP1, swap<1>)                   \
    ON_OPCODE_IDENTIFIER(OP_SWAP2, swap<2>)                   \
    ON_OPCODE_IDENTIFIER(OP_SWAP3, swap<3>)                   \
    ON_OPCODE_IDENTIFIER(OP_SWAP4, swap<4>)                   \
    ON_OPCODE_IDENTIFIER(OP_SWAP5, swap<5>)                   \
    ON_OPCODE_IDENTIFIER(OP_SWAP6, swap<6>)                   \
    ON_OPCODE_IDENTIFIER(OP_SWAP7, swap<7>)                   \
    ON_OPCODE_IDENTIFIER(OP_SWAP8, swap<8>)                   \
    ON_OPCODE_IDENTIFIER(OP_SWAP9, swap<9>)                   \
    ON_OPCODE_IDENTIFIER(OP_SWAP10, swap<10>)                 \
    ON_OPCODE_IDENTIFIER(OP_SWAP11, swap<11>)                 \
    ON_OPCODE_IDENTIFIER(OP_SWAP12, swap<12>)                 \
    ON_OPCODE_IDENTIFIER(OP_SWAP13, swap<13>)                 \
    ON_OPCODE_IDENTIFIER(OP_SWAP14, swap<14>)                 \
    ON_OPCODE_IDENTIFIER(OP_SWAP15, swap<15>)                 \
    ON_OPCODE_IDENTIFIER(OP_SWAP16, swap<16>)                 \
                                                              \
    ON_OPCODE_IDENTIFIER(OP_LOG0, log<0>)                     \
    ON_OPCODE_IDENTIFIER(OP_LOG1, log<1>)                     \
    ON_OPCODE_IDENTIFIER(OP_LOG2, log<2>)                     \
    ON_OPCODE_IDENTIFIER(OP_LOG3, log<3>)                     \
    ON_OPCODE_IDENTIFIER(OP_LOG4, log<4>)                     \
    ON_OPCODE_UNDEFINED(0xa5)                                 \
    ON_OPCODE_UNDEFINED(0xa6)                                 \
    ON_OPCODE_UNDEFINED(0xa7)                                 \
    ON_OPCODE_UNDEFINED(0xa8)                                 \
    ON_OPCODE_UNDEFINED(0xa9)                                 \
    ON_OPCODE_UNDEFINED(0xaa)                                 \
    ON_OPCODE_UNDEFINED(0xab)                                 \
    ON_OPCODE_UNDEFINED(0xac)                                 \
    ON_OPCODE_UNDEFINED(0xad)                                 \
    ON_OPCODE_UNDEFINED(0xae)                                 \
    ON_OPCODE_UNDEFINED(0xaf)                                 \
                                                              \
    ON_OPCODE_UNDEFINED(0xb0)                                 \
    ON_OPCODE_UNDEFINED(0xb1)                                 \
    ON_OPCODE_UNDEFINED(0xb2)                                 \
    ON_OPCODE_UNDEFINED(0xb3)                                 \
    ON_OPCODE_UNDEFINED(0xb4)                                 \
    ON_OPCODE_UNDEFINED(0xb5)                                 \
    ON_OPCODE_UNDEFINED(0xb6)                                 \
    ON_OPCODE_UNDEFINED(0xb7)                                 \
    ON_OPCODE_UNDEFINED(0xb8)                                 \
    ON_OPCODE_UNDEFINED(0xb9)                                 \
    ON_OPCODE_UNDEFINED(0xba)                                 \
    ON_OPCODE_UNDEFINED(0xbb)                                 \
    ON_OPCODE_UNDEFINED(0xbc)                                 \
    ON_OPCODE_UNDEFINED(0xbd)                                 \
    ON_OPCODE_UNDEFINED(0xbe)                                 \
    ON_OPCODE_UNDEFINED(0xbf)                                 \
                                                              \
    ON_OPCODE_UNDEFINED(0xc0)                                 \
    ON_OPCODE_UNDEFINED(0xc1)                                 \
    ON_OPCODE_UNDEFINED(0xc2)                                 \
    ON_OPCODE_UNDEFINED(0xc3)                                 \
    ON_OPCODE_UNDEFINED(0xc4)                                 \
    ON_OPCODE_UNDEFINED(0xc5)                                 \
    ON_OPCODE_UNDEFINED(0xc6)                                 \
    ON_OPCODE_UNDEFINED(0xc7)                                 \
    ON_OPCODE_UNDEFINED(0xc8)                                 \
    ON_OPCODE_UNDEFINED(0xc9)                                 \
    ON_OPCODE_UNDEFINED(0xca)                                 \
    ON_OPCODE_UNDEFINED(0xcb)                                 \
    ON_OPCODE_UNDEFINED(0xcc)                                 \
    ON_OPCODE_UNDEFINED(0xcd)                                 \
    ON_OPCODE_UNDEFINED(0xce)                                 \
    ON_OPCODE_UNDEFINED(0xcf)                                 \
                                                              \
    ON_OPCODE_IDENTIFIER(OP_DATALOAD, dataload)               \
    ON_OPCODE_IDENTIFIER(OP_DATALOADN, dataloadn)             \
    ON_OPCODE_IDENTIFIER(OP_DATASIZE, datasize)               \
    ON_OPCODE_IDENTIFIER(OP_DATACOPY, datacopy)               \
    ON_OPCODE_UNDEFINED(0xd4)                                 \
    ON_OPCODE_UNDEFINED(0xd5)                                 \
    ON_OPCODE_UNDEFINED(0xd6)                                 \
    ON_OPCODE_UNDEFINED(0xd7)                                 \
    ON_OPCODE_UNDEFINED(0xd8)                                 \
    ON_OPCODE_UNDEFINED(0xd9)                                 \
    ON_OPCODE_UNDEFINED(0xda)                                 \
    ON_OPCODE_UNDEFINED(0xdb)                                 \
    ON_OPCODE_UNDEFINED(0xdc)                                 \
    ON_OPCODE_UNDEFINED(0xdd)                                 \
    ON_OPCODE_UNDEFINED(0xde)                                 \
    ON_OPCODE_UNDEFINED(0xdf)                                 \
                                                              \
    ON_OPCODE_IDENTIFIER(OP_RJUMP, rjump)                     \
    ON_OPCODE_IDENTIFIER(OP_RJUMPI, rjumpi)                   \
    ON_OPCODE_IDENTIFIER(OP_RJUMPV, rjumpv)                   \
    ON_OPCODE_IDENTIFIER(OP_CALLF, callf)                     \
    ON_OPCODE_IDENTIFIER(OP_RETF, retf)                       \
    ON_OPCODE_IDENTIFIER(OP_JUMPF, jumpf)                     \
    ON_OPCODE_IDENTIFIER(OP_DUPN, dupn)                       \
    ON_OPCODE_IDENTIFIER(OP_SWAPN, swapn)                     \
    ON_OPCODE_UNDEFINED(0xe8)                                 \
    ON_OPCODE_UNDEFINED(0xe9)                                 \
    ON_OPCODE_UNDEFINED(0xea)                                 \
    ON_OPCODE_UNDEFINED(0xeb)                                 \
    ON_OPCODE_UNDEFINED(0xec)                                 \
    ON_OPCODE_UNDEFINED(0xed)                                 \
    ON_OPCODE_UNDEFINED(0xee)                                 \
    ON_OPCODE_UNDEFINED(0xef)                                 \
                                                              \
    ON_OPCODE_IDENTIFIER(OP_CREATE, create)                   \
    ON_OPCODE_IDENTIFIER(OP_CALL, call)                       \
    ON_OPCODE_IDENTIFIER(OP_CALLCODE, callcode)               \
    ON_OPCODE_IDENTIFIER(OP_RETURN, return_)                  \
    ON_OPCODE_IDENTIFIER(OP_DELEGATECALL, delegatecall)       \
    ON_OPCODE_IDENTIFIER(OP_CREATE2, create2)                 \
    ON_OPCODE_UNDEFINED(0xf6)                                 \
    ON_OPCODE_IDENTIFIER(OP_RETURNDATALOAD, returndataload)   \
    ON_OPCODE_IDENTIFIER(OP_EXTCALL, extcall)                 \
    ON_OPCODE_IDENTIFIER(OP_EXTDELEGATECALL, extdelegatecall) \
    ON_OPCODE_IDENTIFIER(OP_STATICCALL, staticcall)           \
    ON_OPCODE_IDENTIFIER(OP_EXTSTATICCALL, extstaticcall)     \
    ON_OPCODE_UNDEFINED(0xfc)                                 \
    ON_OPCODE_IDENTIFIER(OP_REVERT, revert)                   \
    ON_OPCODE_IDENTIFIER(OP_INVALID, invalid)                 \
=======
#define MAP_OPCODES                                         \
    ON_OPCODE_IDENTIFIER(OP_STOP, stop)                     \
    ON_OPCODE_IDENTIFIER(OP_ADD, add)                       \
    ON_OPCODE_IDENTIFIER(OP_MUL, mul)                       \
    ON_OPCODE_IDENTIFIER(OP_SUB, sub)                       \
    ON_OPCODE_IDENTIFIER(OP_DIV, div)                       \
    ON_OPCODE_IDENTIFIER(OP_SDIV, sdiv)                     \
    ON_OPCODE_IDENTIFIER(OP_MOD, mod)                       \
    ON_OPCODE_IDENTIFIER(OP_SMOD, smod)                     \
    ON_OPCODE_IDENTIFIER(OP_ADDMOD, addmod)                 \
    ON_OPCODE_IDENTIFIER(OP_MULMOD, mulmod)                 \
    ON_OPCODE_IDENTIFIER(OP_EXP, exp)                       \
    ON_OPCODE_IDENTIFIER(OP_SIGNEXTEND, signextend)         \
    ON_OPCODE_UNDEFINED(0x0c)                               \
    ON_OPCODE_UNDEFINED(0x0d)                               \
    ON_OPCODE_UNDEFINED(0x0e)                               \
    ON_OPCODE_UNDEFINED(0x0f)                               \
                                                            \
    ON_OPCODE_IDENTIFIER(OP_LT, lt)                         \
    ON_OPCODE_IDENTIFIER(OP_GT, gt)                         \
    ON_OPCODE_IDENTIFIER(OP_SLT, slt)                       \
    ON_OPCODE_IDENTIFIER(OP_SGT, sgt)                       \
    ON_OPCODE_IDENTIFIER(OP_EQ, eq)                         \
    ON_OPCODE_IDENTIFIER(OP_ISZERO, iszero)                 \
    ON_OPCODE_IDENTIFIER(OP_AND, and_)                      \
    ON_OPCODE_IDENTIFIER(OP_OR, or_)                        \
    ON_OPCODE_IDENTIFIER(OP_XOR, xor_)                      \
    ON_OPCODE_IDENTIFIER(OP_NOT, not_)                      \
    ON_OPCODE_IDENTIFIER(OP_BYTE, byte)                     \
    ON_OPCODE_IDENTIFIER(OP_SHL, shl)                       \
    ON_OPCODE_IDENTIFIER(OP_SHR, shr)                       \
    ON_OPCODE_IDENTIFIER(OP_SAR, sar)                       \
    ON_OPCODE_UNDEFINED(0x1e)                               \
    ON_OPCODE_UNDEFINED(0x1f)                               \
                                                            \
    ON_OPCODE_IDENTIFIER(OP_KECCAK256, keccak256)           \
    ON_OPCODE_UNDEFINED(0x21)                               \
    ON_OPCODE_UNDEFINED(0x22)                               \
    ON_OPCODE_UNDEFINED(0x23)                               \
    ON_OPCODE_UNDEFINED(0x24)                               \
    ON_OPCODE_UNDEFINED(0x25)                               \
    ON_OPCODE_UNDEFINED(0x26)                               \
    ON_OPCODE_UNDEFINED(0x27)                               \
    ON_OPCODE_UNDEFINED(0x28)                               \
    ON_OPCODE_UNDEFINED(0x29)                               \
    ON_OPCODE_UNDEFINED(0x2a)                               \
    ON_OPCODE_UNDEFINED(0x2b)                               \
    ON_OPCODE_UNDEFINED(0x2c)                               \
    ON_OPCODE_UNDEFINED(0x2d)                               \
    ON_OPCODE_UNDEFINED(0x2e)                               \
    ON_OPCODE_UNDEFINED(0x2f)                               \
                                                            \
    ON_OPCODE_IDENTIFIER(OP_ADDRESS, address)               \
    ON_OPCODE_IDENTIFIER(OP_BALANCE, balance)               \
    ON_OPCODE_IDENTIFIER(OP_ORIGIN, origin)                 \
    ON_OPCODE_IDENTIFIER(OP_CALLER, caller)                 \
    ON_OPCODE_IDENTIFIER(OP_CALLVALUE, callvalue)           \
    ON_OPCODE_IDENTIFIER(OP_CALLDATALOAD, calldataload)     \
    ON_OPCODE_IDENTIFIER(OP_CALLDATASIZE, calldatasize)     \
    ON_OPCODE_IDENTIFIER(OP_CALLDATACOPY, calldatacopy)     \
    ON_OPCODE_IDENTIFIER(OP_CODESIZE, codesize)             \
    ON_OPCODE_IDENTIFIER(OP_CODECOPY, codecopy)             \
    ON_OPCODE_IDENTIFIER(OP_GASPRICE, gasprice)             \
    ON_OPCODE_IDENTIFIER(OP_EXTCODESIZE, extcodesize)       \
    ON_OPCODE_IDENTIFIER(OP_EXTCODECOPY, extcodecopy)       \
    ON_OPCODE_IDENTIFIER(OP_RETURNDATASIZE, returndatasize) \
    ON_OPCODE_IDENTIFIER(OP_RETURNDATACOPY, returndatacopy) \
    ON_OPCODE_IDENTIFIER(OP_EXTCODEHASH, extcodehash)       \
                                                            \
    ON_OPCODE_IDENTIFIER(OP_BLOCKHASH, blockhash)           \
    ON_OPCODE_IDENTIFIER(OP_COINBASE, coinbase)             \
    ON_OPCODE_IDENTIFIER(OP_TIMESTAMP, timestamp)           \
    ON_OPCODE_IDENTIFIER(OP_NUMBER, number)                 \
    ON_OPCODE_IDENTIFIER(OP_PREVRANDAO, prevrandao)         \
    ON_OPCODE_IDENTIFIER(OP_GASLIMIT, gaslimit)             \
    ON_OPCODE_IDENTIFIER(OP_CHAINID, chainid)               \
    ON_OPCODE_IDENTIFIER(OP_SELFBALANCE, selfbalance)       \
    ON_OPCODE_IDENTIFIER(OP_BASEFEE, basefee)               \
    ON_OPCODE_IDENTIFIER(OP_BLOBHASH, blobhash)             \
    ON_OPCODE_IDENTIFIER(OP_BLOBBASEFEE, blobbasefee)       \
    ON_OPCODE_UNDEFINED(0x4b)                               \
    ON_OPCODE_UNDEFINED(0x4c)                               \
    ON_OPCODE_UNDEFINED(0x4d)                               \
    ON_OPCODE_UNDEFINED(0x4e)                               \
    ON_OPCODE_UNDEFINED(0x4f)                               \
                                                            \
    ON_OPCODE_IDENTIFIER(OP_POP, pop)                       \
    ON_OPCODE_IDENTIFIER(OP_MLOAD, mload)                   \
    ON_OPCODE_IDENTIFIER(OP_MSTORE, mstore)                 \
    ON_OPCODE_IDENTIFIER(OP_MSTORE8, mstore8)               \
    ON_OPCODE_IDENTIFIER(OP_SLOAD, sload)                   \
    ON_OPCODE_IDENTIFIER(OP_SSTORE, sstore)                 \
    ON_OPCODE_IDENTIFIER(OP_JUMP, jump)                     \
    ON_OPCODE_IDENTIFIER(OP_JUMPI, jumpi)                   \
    ON_OPCODE_IDENTIFIER(OP_PC, pc)                         \
    ON_OPCODE_IDENTIFIER(OP_MSIZE, msize)                   \
    ON_OPCODE_IDENTIFIER(OP_GAS, gas)                       \
    ON_OPCODE_IDENTIFIER(OP_JUMPDEST, jumpdest)             \
    ON_OPCODE_IDENTIFIER(OP_TLOAD, tload)                   \
    ON_OPCODE_IDENTIFIER(OP_TSTORE, tstore)                 \
    ON_OPCODE_IDENTIFIER(OP_MCOPY, mcopy)                   \
    ON_OPCODE_IDENTIFIER(OP_PUSH0, push0)                   \
                                                            \
    ON_OPCODE_IDENTIFIER(OP_PUSH1, push<1>)                 \
    ON_OPCODE_IDENTIFIER(OP_PUSH2, push<2>)                 \
    ON_OPCODE_IDENTIFIER(OP_PUSH3, push<3>)                 \
    ON_OPCODE_IDENTIFIER(OP_PUSH4, push<4>)                 \
    ON_OPCODE_IDENTIFIER(OP_PUSH5, push<5>)                 \
    ON_OPCODE_IDENTIFIER(OP_PUSH6, push<6>)                 \
    ON_OPCODE_IDENTIFIER(OP_PUSH7, push<7>)                 \
    ON_OPCODE_IDENTIFIER(OP_PUSH8, push<8>)                 \
    ON_OPCODE_IDENTIFIER(OP_PUSH9, push<9>)                 \
    ON_OPCODE_IDENTIFIER(OP_PUSH10, push<10>)               \
    ON_OPCODE_IDENTIFIER(OP_PUSH11, push<11>)               \
    ON_OPCODE_IDENTIFIER(OP_PUSH12, push<12>)               \
    ON_OPCODE_IDENTIFIER(OP_PUSH13, push<13>)               \
    ON_OPCODE_IDENTIFIER(OP_PUSH14, push<14>)               \
    ON_OPCODE_IDENTIFIER(OP_PUSH15, push<15>)               \
                                                            \
    ON_OPCODE_IDENTIFIER(OP_PUSH16, push<16>)               \
    ON_OPCODE_IDENTIFIER(OP_PUSH17, push<17>)               \
    ON_OPCODE_IDENTIFIER(OP_PUSH18, push<18>)               \
    ON_OPCODE_IDENTIFIER(OP_PUSH19, push<19>)               \
    ON_OPCODE_IDENTIFIER(OP_PUSH20, push<20>)               \
    ON_OPCODE_IDENTIFIER(OP_PUSH21, push<21>)               \
    ON_OPCODE_IDENTIFIER(OP_PUSH22, push<22>)               \
    ON_OPCODE_IDENTIFIER(OP_PUSH23, push<23>)               \
    ON_OPCODE_IDENTIFIER(OP_PUSH24, push<24>)               \
    ON_OPCODE_IDENTIFIER(OP_PUSH25, push<25>)               \
    ON_OPCODE_IDENTIFIER(OP_PUSH26, push<26>)               \
    ON_OPCODE_IDENTIFIER(OP_PUSH27, push<27>)               \
    ON_OPCODE_IDENTIFIER(OP_PUSH28, push<28>)               \
    ON_OPCODE_IDENTIFIER(OP_PUSH29, push<29>)               \
    ON_OPCODE_IDENTIFIER(OP_PUSH30, push<30>)               \
    ON_OPCODE_IDENTIFIER(OP_PUSH31, push<31>)               \
    ON_OPCODE_IDENTIFIER(OP_PUSH32, push<32>)               \
                                                            \
    ON_OPCODE_IDENTIFIER(OP_DUP1, dup<1>)                   \
    ON_OPCODE_IDENTIFIER(OP_DUP2, dup<2>)                   \
    ON_OPCODE_IDENTIFIER(OP_DUP3, dup<3>)                   \
    ON_OPCODE_IDENTIFIER(OP_DUP4, dup<4>)                   \
    ON_OPCODE_IDENTIFIER(OP_DUP5, dup<5>)                   \
    ON_OPCODE_IDENTIFIER(OP_DUP6, dup<6>)                   \
    ON_OPCODE_IDENTIFIER(OP_DUP7, dup<7>)                   \
    ON_OPCODE_IDENTIFIER(OP_DUP8, dup<8>)                   \
    ON_OPCODE_IDENTIFIER(OP_DUP9, dup<9>)                   \
    ON_OPCODE_IDENTIFIER(OP_DUP10, dup<10>)                 \
    ON_OPCODE_IDENTIFIER(OP_DUP11, dup<11>)                 \
    ON_OPCODE_IDENTIFIER(OP_DUP12, dup<12>)                 \
    ON_OPCODE_IDENTIFIER(OP_DUP13, dup<13>)                 \
    ON_OPCODE_IDENTIFIER(OP_DUP14, dup<14>)                 \
    ON_OPCODE_IDENTIFIER(OP_DUP15, dup<15>)                 \
    ON_OPCODE_IDENTIFIER(OP_DUP16, dup<16>)                 \
                                                            \
    ON_OPCODE_IDENTIFIER(OP_SWAP1, swap<1>)                 \
    ON_OPCODE_IDENTIFIER(OP_SWAP2, swap<2>)                 \
    ON_OPCODE_IDENTIFIER(OP_SWAP3, swap<3>)                 \
    ON_OPCODE_IDENTIFIER(OP_SWAP4, swap<4>)                 \
    ON_OPCODE_IDENTIFIER(OP_SWAP5, swap<5>)                 \
    ON_OPCODE_IDENTIFIER(OP_SWAP6, swap<6>)                 \
    ON_OPCODE_IDENTIFIER(OP_SWAP7, swap<7>)                 \
    ON_OPCODE_IDENTIFIER(OP_SWAP8, swap<8>)                 \
    ON_OPCODE_IDENTIFIER(OP_SWAP9, swap<9>)                 \
    ON_OPCODE_IDENTIFIER(OP_SWAP10, swap<10>)               \
    ON_OPCODE_IDENTIFIER(OP_SWAP11, swap<11>)               \
    ON_OPCODE_IDENTIFIER(OP_SWAP12, swap<12>)               \
    ON_OPCODE_IDENTIFIER(OP_SWAP13, swap<13>)               \
    ON_OPCODE_IDENTIFIER(OP_SWAP14, swap<14>)               \
    ON_OPCODE_IDENTIFIER(OP_SWAP15, swap<15>)               \
    ON_OPCODE_IDENTIFIER(OP_SWAP16, swap<16>)               \
                                                            \
    ON_OPCODE_IDENTIFIER(OP_LOG0, log<0>)                   \
    ON_OPCODE_IDENTIFIER(OP_LOG1, log<1>)                   \
    ON_OPCODE_IDENTIFIER(OP_LOG2, log<2>)                   \
    ON_OPCODE_IDENTIFIER(OP_LOG3, log<3>)                   \
    ON_OPCODE_IDENTIFIER(OP_LOG4, log<4>)                   \
    ON_OPCODE_UNDEFINED(0xa5)                               \
    ON_OPCODE_UNDEFINED(0xa6)                               \
    ON_OPCODE_UNDEFINED(0xa7)                               \
    ON_OPCODE_UNDEFINED(0xa8)                               \
    ON_OPCODE_UNDEFINED(0xa9)                               \
    ON_OPCODE_UNDEFINED(0xaa)                               \
    ON_OPCODE_UNDEFINED(0xab)                               \
    ON_OPCODE_UNDEFINED(0xac)                               \
    ON_OPCODE_UNDEFINED(0xad)                               \
    ON_OPCODE_UNDEFINED(0xae)                               \
    ON_OPCODE_UNDEFINED(0xaf)                               \
                                                            \
    ON_OPCODE_UNDEFINED(0xb0)                               \
    ON_OPCODE_UNDEFINED(0xb1)                               \
    ON_OPCODE_UNDEFINED(0xb2)                               \
    ON_OPCODE_UNDEFINED(0xb3)                               \
    ON_OPCODE_UNDEFINED(0xb4)                               \
    ON_OPCODE_UNDEFINED(0xb5)                               \
    ON_OPCODE_UNDEFINED(0xb6)                               \
    ON_OPCODE_UNDEFINED(0xb7)                               \
    ON_OPCODE_UNDEFINED(0xb8)                               \
    ON_OPCODE_UNDEFINED(0xb9)                               \
    ON_OPCODE_UNDEFINED(0xba)                               \
    ON_OPCODE_UNDEFINED(0xbb)                               \
    ON_OPCODE_UNDEFINED(0xbc)                               \
    ON_OPCODE_UNDEFINED(0xbd)                               \
    ON_OPCODE_UNDEFINED(0xbe)                               \
    ON_OPCODE_UNDEFINED(0xbf)                               \
                                                            \
    ON_OPCODE_UNDEFINED(0xc0)                               \
    ON_OPCODE_UNDEFINED(0xc1)                               \
    ON_OPCODE_UNDEFINED(0xc2)                               \
    ON_OPCODE_UNDEFINED(0xc3)                               \
    ON_OPCODE_UNDEFINED(0xc4)                               \
    ON_OPCODE_UNDEFINED(0xc5)                               \
    ON_OPCODE_UNDEFINED(0xc6)                               \
    ON_OPCODE_UNDEFINED(0xc7)                               \
    ON_OPCODE_UNDEFINED(0xc8)                               \
    ON_OPCODE_UNDEFINED(0xc9)                               \
    ON_OPCODE_UNDEFINED(0xca)                               \
    ON_OPCODE_UNDEFINED(0xcb)                               \
    ON_OPCODE_UNDEFINED(0xcc)                               \
    ON_OPCODE_UNDEFINED(0xcd)                               \
    ON_OPCODE_UNDEFINED(0xce)                               \
    ON_OPCODE_UNDEFINED(0xcf)                               \
                                                            \
    ON_OPCODE_IDENTIFIER(OP_DATALOAD, dataload)             \
    ON_OPCODE_IDENTIFIER(OP_DATALOADN, dataloadn)           \
    ON_OPCODE_IDENTIFIER(OP_DATASIZE, datasize)             \
    ON_OPCODE_IDENTIFIER(OP_DATACOPY, datacopy)             \
    ON_OPCODE_UNDEFINED(0xd4)                               \
    ON_OPCODE_UNDEFINED(0xd5)                               \
    ON_OPCODE_UNDEFINED(0xd6)                               \
    ON_OPCODE_UNDEFINED(0xd7)                               \
    ON_OPCODE_UNDEFINED(0xd8)                               \
    ON_OPCODE_UNDEFINED(0xd9)                               \
    ON_OPCODE_UNDEFINED(0xda)                               \
    ON_OPCODE_UNDEFINED(0xdb)                               \
    ON_OPCODE_UNDEFINED(0xdc)                               \
    ON_OPCODE_UNDEFINED(0xdd)                               \
    ON_OPCODE_UNDEFINED(0xde)                               \
    ON_OPCODE_UNDEFINED(0xdf)                               \
                                                            \
    ON_OPCODE_IDENTIFIER(OP_RJUMP, rjump)                   \
    ON_OPCODE_IDENTIFIER(OP_RJUMPI, rjumpi)                 \
    ON_OPCODE_IDENTIFIER(OP_RJUMPV, rjumpv)                 \
    ON_OPCODE_IDENTIFIER(OP_CALLF, callf)                   \
    ON_OPCODE_IDENTIFIER(OP_RETF, retf)                     \
    ON_OPCODE_IDENTIFIER(OP_JUMPF, jumpf)                   \
    ON_OPCODE_IDENTIFIER(OP_DUPN, dupn)                     \
    ON_OPCODE_IDENTIFIER(OP_SWAPN, swapn)                   \
    ON_OPCODE_IDENTIFIER(OP_EXCHANGE, exchange)             \
    ON_OPCODE_UNDEFINED(0xe9)                               \
    ON_OPCODE_UNDEFINED(0xea)                               \
    ON_OPCODE_UNDEFINED(0xeb)                               \
    ON_OPCODE_UNDEFINED(0xec)                               \
    ON_OPCODE_UNDEFINED(0xed)                               \
    ON_OPCODE_UNDEFINED(0xee)                               \
    ON_OPCODE_UNDEFINED(0xef)                               \
                                                            \
    ON_OPCODE_IDENTIFIER(OP_CREATE, create)                 \
    ON_OPCODE_IDENTIFIER(OP_CALL, call)                     \
    ON_OPCODE_IDENTIFIER(OP_CALLCODE, callcode)             \
    ON_OPCODE_IDENTIFIER(OP_RETURN, return_)                \
    ON_OPCODE_IDENTIFIER(OP_DELEGATECALL, delegatecall)     \
    ON_OPCODE_IDENTIFIER(OP_CREATE2, create2)               \
    ON_OPCODE_UNDEFINED(0xf6)                               \
    ON_OPCODE_IDENTIFIER(OP_RETURNDATALOAD, returndataload) \
    ON_OPCODE_UNDEFINED(0xf8)                               \
    ON_OPCODE_UNDEFINED(0xf9)                               \
    ON_OPCODE_IDENTIFIER(OP_STATICCALL, staticcall)         \
    ON_OPCODE_UNDEFINED(0xfb)                               \
    ON_OPCODE_UNDEFINED(0xfc)                               \
    ON_OPCODE_IDENTIFIER(OP_REVERT, revert)                 \
    ON_OPCODE_IDENTIFIER(OP_INVALID, invalid)               \
>>>>>>> 7bd7596c
    ON_OPCODE_IDENTIFIER(OP_SELFDESTRUCT, selfdestruct)<|MERGE_RESOLUTION|>--- conflicted
+++ resolved
@@ -31,7 +31,6 @@
 ///    undef it and restore the alias after usage.
 ///
 /// See for more about X Macros: https://en.wikipedia.org/wiki/X_Macro.
-<<<<<<< HEAD
 #define MAP_OPCODES                                           \
     ON_OPCODE_IDENTIFIER(OP_STOP, stop)                       \
     ON_OPCODE_IDENTIFIER(OP_ADD, add)                         \
@@ -279,7 +278,7 @@
     ON_OPCODE_IDENTIFIER(OP_JUMPF, jumpf)                     \
     ON_OPCODE_IDENTIFIER(OP_DUPN, dupn)                       \
     ON_OPCODE_IDENTIFIER(OP_SWAPN, swapn)                     \
-    ON_OPCODE_UNDEFINED(0xe8)                                 \
+    ON_OPCODE_IDENTIFIER(OP_EXCHANGE, exchange)               \
     ON_OPCODE_UNDEFINED(0xe9)                                 \
     ON_OPCODE_UNDEFINED(0xea)                                 \
     ON_OPCODE_UNDEFINED(0xeb)                                 \
@@ -303,277 +302,4 @@
     ON_OPCODE_UNDEFINED(0xfc)                                 \
     ON_OPCODE_IDENTIFIER(OP_REVERT, revert)                   \
     ON_OPCODE_IDENTIFIER(OP_INVALID, invalid)                 \
-=======
-#define MAP_OPCODES                                         \
-    ON_OPCODE_IDENTIFIER(OP_STOP, stop)                     \
-    ON_OPCODE_IDENTIFIER(OP_ADD, add)                       \
-    ON_OPCODE_IDENTIFIER(OP_MUL, mul)                       \
-    ON_OPCODE_IDENTIFIER(OP_SUB, sub)                       \
-    ON_OPCODE_IDENTIFIER(OP_DIV, div)                       \
-    ON_OPCODE_IDENTIFIER(OP_SDIV, sdiv)                     \
-    ON_OPCODE_IDENTIFIER(OP_MOD, mod)                       \
-    ON_OPCODE_IDENTIFIER(OP_SMOD, smod)                     \
-    ON_OPCODE_IDENTIFIER(OP_ADDMOD, addmod)                 \
-    ON_OPCODE_IDENTIFIER(OP_MULMOD, mulmod)                 \
-    ON_OPCODE_IDENTIFIER(OP_EXP, exp)                       \
-    ON_OPCODE_IDENTIFIER(OP_SIGNEXTEND, signextend)         \
-    ON_OPCODE_UNDEFINED(0x0c)                               \
-    ON_OPCODE_UNDEFINED(0x0d)                               \
-    ON_OPCODE_UNDEFINED(0x0e)                               \
-    ON_OPCODE_UNDEFINED(0x0f)                               \
-                                                            \
-    ON_OPCODE_IDENTIFIER(OP_LT, lt)                         \
-    ON_OPCODE_IDENTIFIER(OP_GT, gt)                         \
-    ON_OPCODE_IDENTIFIER(OP_SLT, slt)                       \
-    ON_OPCODE_IDENTIFIER(OP_SGT, sgt)                       \
-    ON_OPCODE_IDENTIFIER(OP_EQ, eq)                         \
-    ON_OPCODE_IDENTIFIER(OP_ISZERO, iszero)                 \
-    ON_OPCODE_IDENTIFIER(OP_AND, and_)                      \
-    ON_OPCODE_IDENTIFIER(OP_OR, or_)                        \
-    ON_OPCODE_IDENTIFIER(OP_XOR, xor_)                      \
-    ON_OPCODE_IDENTIFIER(OP_NOT, not_)                      \
-    ON_OPCODE_IDENTIFIER(OP_BYTE, byte)                     \
-    ON_OPCODE_IDENTIFIER(OP_SHL, shl)                       \
-    ON_OPCODE_IDENTIFIER(OP_SHR, shr)                       \
-    ON_OPCODE_IDENTIFIER(OP_SAR, sar)                       \
-    ON_OPCODE_UNDEFINED(0x1e)                               \
-    ON_OPCODE_UNDEFINED(0x1f)                               \
-                                                            \
-    ON_OPCODE_IDENTIFIER(OP_KECCAK256, keccak256)           \
-    ON_OPCODE_UNDEFINED(0x21)                               \
-    ON_OPCODE_UNDEFINED(0x22)                               \
-    ON_OPCODE_UNDEFINED(0x23)                               \
-    ON_OPCODE_UNDEFINED(0x24)                               \
-    ON_OPCODE_UNDEFINED(0x25)                               \
-    ON_OPCODE_UNDEFINED(0x26)                               \
-    ON_OPCODE_UNDEFINED(0x27)                               \
-    ON_OPCODE_UNDEFINED(0x28)                               \
-    ON_OPCODE_UNDEFINED(0x29)                               \
-    ON_OPCODE_UNDEFINED(0x2a)                               \
-    ON_OPCODE_UNDEFINED(0x2b)                               \
-    ON_OPCODE_UNDEFINED(0x2c)                               \
-    ON_OPCODE_UNDEFINED(0x2d)                               \
-    ON_OPCODE_UNDEFINED(0x2e)                               \
-    ON_OPCODE_UNDEFINED(0x2f)                               \
-                                                            \
-    ON_OPCODE_IDENTIFIER(OP_ADDRESS, address)               \
-    ON_OPCODE_IDENTIFIER(OP_BALANCE, balance)               \
-    ON_OPCODE_IDENTIFIER(OP_ORIGIN, origin)                 \
-    ON_OPCODE_IDENTIFIER(OP_CALLER, caller)                 \
-    ON_OPCODE_IDENTIFIER(OP_CALLVALUE, callvalue)           \
-    ON_OPCODE_IDENTIFIER(OP_CALLDATALOAD, calldataload)     \
-    ON_OPCODE_IDENTIFIER(OP_CALLDATASIZE, calldatasize)     \
-    ON_OPCODE_IDENTIFIER(OP_CALLDATACOPY, calldatacopy)     \
-    ON_OPCODE_IDENTIFIER(OP_CODESIZE, codesize)             \
-    ON_OPCODE_IDENTIFIER(OP_CODECOPY, codecopy)             \
-    ON_OPCODE_IDENTIFIER(OP_GASPRICE, gasprice)             \
-    ON_OPCODE_IDENTIFIER(OP_EXTCODESIZE, extcodesize)       \
-    ON_OPCODE_IDENTIFIER(OP_EXTCODECOPY, extcodecopy)       \
-    ON_OPCODE_IDENTIFIER(OP_RETURNDATASIZE, returndatasize) \
-    ON_OPCODE_IDENTIFIER(OP_RETURNDATACOPY, returndatacopy) \
-    ON_OPCODE_IDENTIFIER(OP_EXTCODEHASH, extcodehash)       \
-                                                            \
-    ON_OPCODE_IDENTIFIER(OP_BLOCKHASH, blockhash)           \
-    ON_OPCODE_IDENTIFIER(OP_COINBASE, coinbase)             \
-    ON_OPCODE_IDENTIFIER(OP_TIMESTAMP, timestamp)           \
-    ON_OPCODE_IDENTIFIER(OP_NUMBER, number)                 \
-    ON_OPCODE_IDENTIFIER(OP_PREVRANDAO, prevrandao)         \
-    ON_OPCODE_IDENTIFIER(OP_GASLIMIT, gaslimit)             \
-    ON_OPCODE_IDENTIFIER(OP_CHAINID, chainid)               \
-    ON_OPCODE_IDENTIFIER(OP_SELFBALANCE, selfbalance)       \
-    ON_OPCODE_IDENTIFIER(OP_BASEFEE, basefee)               \
-    ON_OPCODE_IDENTIFIER(OP_BLOBHASH, blobhash)             \
-    ON_OPCODE_IDENTIFIER(OP_BLOBBASEFEE, blobbasefee)       \
-    ON_OPCODE_UNDEFINED(0x4b)                               \
-    ON_OPCODE_UNDEFINED(0x4c)                               \
-    ON_OPCODE_UNDEFINED(0x4d)                               \
-    ON_OPCODE_UNDEFINED(0x4e)                               \
-    ON_OPCODE_UNDEFINED(0x4f)                               \
-                                                            \
-    ON_OPCODE_IDENTIFIER(OP_POP, pop)                       \
-    ON_OPCODE_IDENTIFIER(OP_MLOAD, mload)                   \
-    ON_OPCODE_IDENTIFIER(OP_MSTORE, mstore)                 \
-    ON_OPCODE_IDENTIFIER(OP_MSTORE8, mstore8)               \
-    ON_OPCODE_IDENTIFIER(OP_SLOAD, sload)                   \
-    ON_OPCODE_IDENTIFIER(OP_SSTORE, sstore)                 \
-    ON_OPCODE_IDENTIFIER(OP_JUMP, jump)                     \
-    ON_OPCODE_IDENTIFIER(OP_JUMPI, jumpi)                   \
-    ON_OPCODE_IDENTIFIER(OP_PC, pc)                         \
-    ON_OPCODE_IDENTIFIER(OP_MSIZE, msize)                   \
-    ON_OPCODE_IDENTIFIER(OP_GAS, gas)                       \
-    ON_OPCODE_IDENTIFIER(OP_JUMPDEST, jumpdest)             \
-    ON_OPCODE_IDENTIFIER(OP_TLOAD, tload)                   \
-    ON_OPCODE_IDENTIFIER(OP_TSTORE, tstore)                 \
-    ON_OPCODE_IDENTIFIER(OP_MCOPY, mcopy)                   \
-    ON_OPCODE_IDENTIFIER(OP_PUSH0, push0)                   \
-                                                            \
-    ON_OPCODE_IDENTIFIER(OP_PUSH1, push<1>)                 \
-    ON_OPCODE_IDENTIFIER(OP_PUSH2, push<2>)                 \
-    ON_OPCODE_IDENTIFIER(OP_PUSH3, push<3>)                 \
-    ON_OPCODE_IDENTIFIER(OP_PUSH4, push<4>)                 \
-    ON_OPCODE_IDENTIFIER(OP_PUSH5, push<5>)                 \
-    ON_OPCODE_IDENTIFIER(OP_PUSH6, push<6>)                 \
-    ON_OPCODE_IDENTIFIER(OP_PUSH7, push<7>)                 \
-    ON_OPCODE_IDENTIFIER(OP_PUSH8, push<8>)                 \
-    ON_OPCODE_IDENTIFIER(OP_PUSH9, push<9>)                 \
-    ON_OPCODE_IDENTIFIER(OP_PUSH10, push<10>)               \
-    ON_OPCODE_IDENTIFIER(OP_PUSH11, push<11>)               \
-    ON_OPCODE_IDENTIFIER(OP_PUSH12, push<12>)               \
-    ON_OPCODE_IDENTIFIER(OP_PUSH13, push<13>)               \
-    ON_OPCODE_IDENTIFIER(OP_PUSH14, push<14>)               \
-    ON_OPCODE_IDENTIFIER(OP_PUSH15, push<15>)               \
-                                                            \
-    ON_OPCODE_IDENTIFIER(OP_PUSH16, push<16>)               \
-    ON_OPCODE_IDENTIFIER(OP_PUSH17, push<17>)               \
-    ON_OPCODE_IDENTIFIER(OP_PUSH18, push<18>)               \
-    ON_OPCODE_IDENTIFIER(OP_PUSH19, push<19>)               \
-    ON_OPCODE_IDENTIFIER(OP_PUSH20, push<20>)               \
-    ON_OPCODE_IDENTIFIER(OP_PUSH21, push<21>)               \
-    ON_OPCODE_IDENTIFIER(OP_PUSH22, push<22>)               \
-    ON_OPCODE_IDENTIFIER(OP_PUSH23, push<23>)               \
-    ON_OPCODE_IDENTIFIER(OP_PUSH24, push<24>)               \
-    ON_OPCODE_IDENTIFIER(OP_PUSH25, push<25>)               \
-    ON_OPCODE_IDENTIFIER(OP_PUSH26, push<26>)               \
-    ON_OPCODE_IDENTIFIER(OP_PUSH27, push<27>)               \
-    ON_OPCODE_IDENTIFIER(OP_PUSH28, push<28>)               \
-    ON_OPCODE_IDENTIFIER(OP_PUSH29, push<29>)               \
-    ON_OPCODE_IDENTIFIER(OP_PUSH30, push<30>)               \
-    ON_OPCODE_IDENTIFIER(OP_PUSH31, push<31>)               \
-    ON_OPCODE_IDENTIFIER(OP_PUSH32, push<32>)               \
-                                                            \
-    ON_OPCODE_IDENTIFIER(OP_DUP1, dup<1>)                   \
-    ON_OPCODE_IDENTIFIER(OP_DUP2, dup<2>)                   \
-    ON_OPCODE_IDENTIFIER(OP_DUP3, dup<3>)                   \
-    ON_OPCODE_IDENTIFIER(OP_DUP4, dup<4>)                   \
-    ON_OPCODE_IDENTIFIER(OP_DUP5, dup<5>)                   \
-    ON_OPCODE_IDENTIFIER(OP_DUP6, dup<6>)                   \
-    ON_OPCODE_IDENTIFIER(OP_DUP7, dup<7>)                   \
-    ON_OPCODE_IDENTIFIER(OP_DUP8, dup<8>)                   \
-    ON_OPCODE_IDENTIFIER(OP_DUP9, dup<9>)                   \
-    ON_OPCODE_IDENTIFIER(OP_DUP10, dup<10>)                 \
-    ON_OPCODE_IDENTIFIER(OP_DUP11, dup<11>)                 \
-    ON_OPCODE_IDENTIFIER(OP_DUP12, dup<12>)                 \
-    ON_OPCODE_IDENTIFIER(OP_DUP13, dup<13>)                 \
-    ON_OPCODE_IDENTIFIER(OP_DUP14, dup<14>)                 \
-    ON_OPCODE_IDENTIFIER(OP_DUP15, dup<15>)                 \
-    ON_OPCODE_IDENTIFIER(OP_DUP16, dup<16>)                 \
-                                                            \
-    ON_OPCODE_IDENTIFIER(OP_SWAP1, swap<1>)                 \
-    ON_OPCODE_IDENTIFIER(OP_SWAP2, swap<2>)                 \
-    ON_OPCODE_IDENTIFIER(OP_SWAP3, swap<3>)                 \
-    ON_OPCODE_IDENTIFIER(OP_SWAP4, swap<4>)                 \
-    ON_OPCODE_IDENTIFIER(OP_SWAP5, swap<5>)                 \
-    ON_OPCODE_IDENTIFIER(OP_SWAP6, swap<6>)                 \
-    ON_OPCODE_IDENTIFIER(OP_SWAP7, swap<7>)                 \
-    ON_OPCODE_IDENTIFIER(OP_SWAP8, swap<8>)                 \
-    ON_OPCODE_IDENTIFIER(OP_SWAP9, swap<9>)                 \
-    ON_OPCODE_IDENTIFIER(OP_SWAP10, swap<10>)               \
-    ON_OPCODE_IDENTIFIER(OP_SWAP11, swap<11>)               \
-    ON_OPCODE_IDENTIFIER(OP_SWAP12, swap<12>)               \
-    ON_OPCODE_IDENTIFIER(OP_SWAP13, swap<13>)               \
-    ON_OPCODE_IDENTIFIER(OP_SWAP14, swap<14>)               \
-    ON_OPCODE_IDENTIFIER(OP_SWAP15, swap<15>)               \
-    ON_OPCODE_IDENTIFIER(OP_SWAP16, swap<16>)               \
-                                                            \
-    ON_OPCODE_IDENTIFIER(OP_LOG0, log<0>)                   \
-    ON_OPCODE_IDENTIFIER(OP_LOG1, log<1>)                   \
-    ON_OPCODE_IDENTIFIER(OP_LOG2, log<2>)                   \
-    ON_OPCODE_IDENTIFIER(OP_LOG3, log<3>)                   \
-    ON_OPCODE_IDENTIFIER(OP_LOG4, log<4>)                   \
-    ON_OPCODE_UNDEFINED(0xa5)                               \
-    ON_OPCODE_UNDEFINED(0xa6)                               \
-    ON_OPCODE_UNDEFINED(0xa7)                               \
-    ON_OPCODE_UNDEFINED(0xa8)                               \
-    ON_OPCODE_UNDEFINED(0xa9)                               \
-    ON_OPCODE_UNDEFINED(0xaa)                               \
-    ON_OPCODE_UNDEFINED(0xab)                               \
-    ON_OPCODE_UNDEFINED(0xac)                               \
-    ON_OPCODE_UNDEFINED(0xad)                               \
-    ON_OPCODE_UNDEFINED(0xae)                               \
-    ON_OPCODE_UNDEFINED(0xaf)                               \
-                                                            \
-    ON_OPCODE_UNDEFINED(0xb0)                               \
-    ON_OPCODE_UNDEFINED(0xb1)                               \
-    ON_OPCODE_UNDEFINED(0xb2)                               \
-    ON_OPCODE_UNDEFINED(0xb3)                               \
-    ON_OPCODE_UNDEFINED(0xb4)                               \
-    ON_OPCODE_UNDEFINED(0xb5)                               \
-    ON_OPCODE_UNDEFINED(0xb6)                               \
-    ON_OPCODE_UNDEFINED(0xb7)                               \
-    ON_OPCODE_UNDEFINED(0xb8)                               \
-    ON_OPCODE_UNDEFINED(0xb9)                               \
-    ON_OPCODE_UNDEFINED(0xba)                               \
-    ON_OPCODE_UNDEFINED(0xbb)                               \
-    ON_OPCODE_UNDEFINED(0xbc)                               \
-    ON_OPCODE_UNDEFINED(0xbd)                               \
-    ON_OPCODE_UNDEFINED(0xbe)                               \
-    ON_OPCODE_UNDEFINED(0xbf)                               \
-                                                            \
-    ON_OPCODE_UNDEFINED(0xc0)                               \
-    ON_OPCODE_UNDEFINED(0xc1)                               \
-    ON_OPCODE_UNDEFINED(0xc2)                               \
-    ON_OPCODE_UNDEFINED(0xc3)                               \
-    ON_OPCODE_UNDEFINED(0xc4)                               \
-    ON_OPCODE_UNDEFINED(0xc5)                               \
-    ON_OPCODE_UNDEFINED(0xc6)                               \
-    ON_OPCODE_UNDEFINED(0xc7)                               \
-    ON_OPCODE_UNDEFINED(0xc8)                               \
-    ON_OPCODE_UNDEFINED(0xc9)                               \
-    ON_OPCODE_UNDEFINED(0xca)                               \
-    ON_OPCODE_UNDEFINED(0xcb)                               \
-    ON_OPCODE_UNDEFINED(0xcc)                               \
-    ON_OPCODE_UNDEFINED(0xcd)                               \
-    ON_OPCODE_UNDEFINED(0xce)                               \
-    ON_OPCODE_UNDEFINED(0xcf)                               \
-                                                            \
-    ON_OPCODE_IDENTIFIER(OP_DATALOAD, dataload)             \
-    ON_OPCODE_IDENTIFIER(OP_DATALOADN, dataloadn)           \
-    ON_OPCODE_IDENTIFIER(OP_DATASIZE, datasize)             \
-    ON_OPCODE_IDENTIFIER(OP_DATACOPY, datacopy)             \
-    ON_OPCODE_UNDEFINED(0xd4)                               \
-    ON_OPCODE_UNDEFINED(0xd5)                               \
-    ON_OPCODE_UNDEFINED(0xd6)                               \
-    ON_OPCODE_UNDEFINED(0xd7)                               \
-    ON_OPCODE_UNDEFINED(0xd8)                               \
-    ON_OPCODE_UNDEFINED(0xd9)                               \
-    ON_OPCODE_UNDEFINED(0xda)                               \
-    ON_OPCODE_UNDEFINED(0xdb)                               \
-    ON_OPCODE_UNDEFINED(0xdc)                               \
-    ON_OPCODE_UNDEFINED(0xdd)                               \
-    ON_OPCODE_UNDEFINED(0xde)                               \
-    ON_OPCODE_UNDEFINED(0xdf)                               \
-                                                            \
-    ON_OPCODE_IDENTIFIER(OP_RJUMP, rjump)                   \
-    ON_OPCODE_IDENTIFIER(OP_RJUMPI, rjumpi)                 \
-    ON_OPCODE_IDENTIFIER(OP_RJUMPV, rjumpv)                 \
-    ON_OPCODE_IDENTIFIER(OP_CALLF, callf)                   \
-    ON_OPCODE_IDENTIFIER(OP_RETF, retf)                     \
-    ON_OPCODE_IDENTIFIER(OP_JUMPF, jumpf)                   \
-    ON_OPCODE_IDENTIFIER(OP_DUPN, dupn)                     \
-    ON_OPCODE_IDENTIFIER(OP_SWAPN, swapn)                   \
-    ON_OPCODE_IDENTIFIER(OP_EXCHANGE, exchange)             \
-    ON_OPCODE_UNDEFINED(0xe9)                               \
-    ON_OPCODE_UNDEFINED(0xea)                               \
-    ON_OPCODE_UNDEFINED(0xeb)                               \
-    ON_OPCODE_UNDEFINED(0xec)                               \
-    ON_OPCODE_UNDEFINED(0xed)                               \
-    ON_OPCODE_UNDEFINED(0xee)                               \
-    ON_OPCODE_UNDEFINED(0xef)                               \
-                                                            \
-    ON_OPCODE_IDENTIFIER(OP_CREATE, create)                 \
-    ON_OPCODE_IDENTIFIER(OP_CALL, call)                     \
-    ON_OPCODE_IDENTIFIER(OP_CALLCODE, callcode)             \
-    ON_OPCODE_IDENTIFIER(OP_RETURN, return_)                \
-    ON_OPCODE_IDENTIFIER(OP_DELEGATECALL, delegatecall)     \
-    ON_OPCODE_IDENTIFIER(OP_CREATE2, create2)               \
-    ON_OPCODE_UNDEFINED(0xf6)                               \
-    ON_OPCODE_IDENTIFIER(OP_RETURNDATALOAD, returndataload) \
-    ON_OPCODE_UNDEFINED(0xf8)                               \
-    ON_OPCODE_UNDEFINED(0xf9)                               \
-    ON_OPCODE_IDENTIFIER(OP_STATICCALL, staticcall)         \
-    ON_OPCODE_UNDEFINED(0xfb)                               \
-    ON_OPCODE_UNDEFINED(0xfc)                               \
-    ON_OPCODE_IDENTIFIER(OP_REVERT, revert)                 \
-    ON_OPCODE_IDENTIFIER(OP_INVALID, invalid)               \
->>>>>>> 7bd7596c
     ON_OPCODE_IDENTIFIER(OP_SELFDESTRUCT, selfdestruct)