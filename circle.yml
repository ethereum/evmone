version: 2.1
orbs:
  win: circleci/windows@5.0

executors:
  lint:
    docker:
      - image: ethereum/cpp-build-env:21-lint
    resource_class: small
    environment:
      CMAKE_BUILD_PARALLEL_LEVEL: 2
  linux-gcc-latest:
    docker:
      - image: ethereum/cpp-build-env:21-gcc-13
    environment:
      CMAKE_BUILD_PARALLEL_LEVEL: 4
  linux-gcc-multilib:
    docker:
      - image: ethereum/cpp-build-env:21-gcc-13-multilib
    resource_class: small
    environment:
      CMAKE_BUILD_PARALLEL_LEVEL: 2
  blockchain-tests:
    docker:
      - image: ethereum/cpp-build-env:21-gcc-13
    resource_class: xlarge
    environment:
      CMAKE_BUILD_PARALLEL_LEVEL: 8
  linux-clang-xlarge:
    docker:
      - image: ethereum/cpp-build-env:21-clang-17
    resource_class: xlarge
    environment:
      CMAKE_BUILD_PARALLEL_LEVEL: 8
  linux-gcc-min:
    docker:
      - image: ethereum/cpp-build-env:17-gcc-11
    resource_class: small
    environment:
      CMAKE_BUILD_PARALLEL_LEVEL: 2
  linux-clang-latest:
    docker:
      - image: ethereum/cpp-build-env:21-clang-17
    environment:
      CMAKE_BUILD_PARALLEL_LEVEL: 4
  linux-clang-min:
    docker:
      - image: ethereum/cpp-build-env:19-clang-15
    resource_class: small
    environment:
      CMAKE_BUILD_PARALLEL_LEVEL: 2
  linux-base:
    docker:
      - image: cimg/base:edge-22.04
    resource_class: small
    environment:
      CMAKE_BUILD_PARALLEL_LEVEL: 2
  macos:
    resource_class: macos.x86.medium.gen2
    macos:
      xcode: 15.0.0
    environment:
      CMAKE_BUILD_PARALLEL_LEVEL: 4
  macos-m1:
    resource_class: macos.m1.large.gen1
    macos:
      xcode: 15.0.0
    environment:
      CMAKE_BUILD_PARALLEL_LEVEL: 8
  macos-xcode-min:
    resource_class: macos.x86.medium.gen2
    macos:
      xcode: 14.3.1
    environment:
      CMAKE_BUILD_PARALLEL_LEVEL: 4

commands:
  install_cmake:
    parameters:
      version:
        type: string
    steps:
      - run:
          name: "Install CMake <<parameters.version>>"
          working_directory: /usr/local
          command: |
            curl -L https://github.com/Kitware/CMake/releases/download/v<<parameters.version>>/cmake-<<parameters.version>>-linux-x86_64.tar.gz | sudo tar -xz --strip=1

  install_riscv_toolchain:
    steps:
      - run:
          name: "Install RISC-V Toolchain"
          working_directory: /usr/local
          command: |
            curl -L https://github.com/riscv-collab/riscv-gnu-toolchain/releases/download/2023.07.07/riscv32-glibc-ubuntu-22.04-llvm-nightly-2023.07.07-nightly.tar.gz | sudo tar -xz

  checkout_submodules:
    steps:
      - run:
          name: "Update submodules"
          command: git submodule update --init --recursive

  build_silkworm:
    parameters:
      branch:
        type: string
        default: master
      commit:
        type: string
    steps:
      - run:
          # Fixes the cache restore step in case the silkworm dir does not exist
          name: "Make Silkworm dir"
          command: mkdir -p ~/silkworm
      - restore_cache:
          name: "Restore Silkworm cache (<<parameters.branch>>-<<parameters.commit>>)"
          key: &silkworm-cache-key silkworm-v2-<<parameters.branch>>-<<parameters.commit>>
      - run:
          name: "Check Silkworm cache"
          command: |
            if [ -f ~/silkworm/ethereum ]; then
              echo 'Cached Silkworm binary available - skip build.'
            else
              echo 'export SILKWORM_BUILD=true' >> $BASH_ENV
            fi
      - run:
          name: "Checkout Silkworm"
          working_directory: ~/silkworm/src
          command: |
            [ "$SILKWORM_BUILD" = true ] || exit 0
            git clone --no-checkout --single-branch https://github.com/torquem-ch/silkworm.git . --branch <<parameters.branch>>
            git checkout <<parameters.commit>>
            git submodule update --init --recursive --progress
      - run:
          name: "Install conan"
          # Use conan version from the Silkworm documentation.
          # https://github.com/erigontech/silkworm#building-on-linux--macos
          command: sudo pip install --break-system-packages conan==1.60.2
      - run:
          name: "Configure Silkworm"
          working_directory: ~/silkworm
          command: |
            [ "$SILKWORM_BUILD" = true ] || exit 0
            cmake -S src -B build -DCMAKE_BUILD_TYPE=Release -DCMAKE_RUNTIME_OUTPUT_DIRECTORY=$(pwd)
      - run:
          name: "Build Silkworm cmd/test/ethereum"
          working_directory: ~/silkworm
          command: |
            [ "$SILKWORM_BUILD" = true ] || exit 0
            cmake --build build --target ethereum
      - save_cache:
          name: "Save Silkworm cache"
          key: *silkworm-cache-key
          paths:
            - ~/silkworm/ethereum

  download_execution_tests:
    parameters:
      repo:
        type: string
        default: "ethereum/tests"
      rev:
        type: string
        default: develop
      commit:
        type: string
        default: ""
      legacy:
        description: "Download also legacy tests"
        type: boolean
        default: true
    steps:
      - run:
          name: "Download execution tests: <<parameters.rev>> <<parameters.commit>>"
          working_directory: ~/tests
          command: |
            find . -delete
            git clone --no-checkout --depth=100 --single-branch https://github.com/<<parameters.repo>> . --branch <<parameters.rev>>
            <<#parameters.rev>>git checkout <<parameters.rev>><</parameters.rev>>
            <<#parameters.commit>>git checkout <<parameters.commit>><</parameters.commit>>
      - when:
          condition: <<parameters.legacy>>
          steps:
            - run:
                name: "Download legacy execution tests (git submodule)"
                working_directory: ~/tests
                command: git submodule update --init --recursive --depth=1 --progress

  download_execution_spec_tests:
    steps:
      - run:
          name: "Download execution-spec-tests"
          working_directory: ~/spec-tests
          command: |
            curl -L https://github.com/ethereum/execution-spec-tests/releases/download/v2.1.0/fixtures_develop.tar.gz | tar -xz
            ls -l

  build:
    description: "Build"
    steps:
      - checkout
      - checkout_submodules
      - run:
          name: "Environment"
          command: |
            CC=${CC:-cc}
            CXX=${CXX:-cpp}
            echo CC: $CC
            echo CXX: $CXX
            $CC --version
            $CXX --version
            cmake --version
            echo CMAKE_BUILD_PARALLEL_LEVEL: $CMAKE_BUILD_PARALLEL_LEVEL

            # Create the build.info file for cache key.
            echo $TOOLCHAIN >> build.info
            echo $CMAKE_OPTIONS >> build.info
            $CXX --version >> build.info
            
            printf '\n-----------\nbuild.info:\n'
            cat build.info
      - restore_cache:
          name: "Restore Hunter cache"
          key: &hunter-cache-key hunter-{{arch}}-{{checksum "build.info"}}-{{checksum "cmake/Hunter/init.cmake"}}-{{checksum "cmake/Hunter/config.cmake"}}
      - run:
          name: "Configure"
          working_directory: ~/build
          command: |
            if [ "$TOOLCHAIN" ]; then
              export toolchain_option="-DTOOLCHAIN=$TOOLCHAIN"
            fi
            cmake ../project $toolchain_option -DCMAKE_INSTALL_PREFIX=~/install -DCMAKE_BUILD_TYPE=$BUILD_TYPE -DEVMONE_TESTING=ON $CMAKE_OPTIONS
      - save_cache:
          name: "Save Hunter cache"
          key: *hunter-cache-key
          paths:
            - ~/.hunter/_Base/Cache
      - run:
          name: "Build"
          command: cmake --build ~/build
      - run:
          name: "Install"
          command: cmake --build ~/build --target install

  test:
    description: "Test"
    steps:
      - run:
          name: "Test"
          shell: bash
          working_directory: ~/build
          command: ctest -R ${TESTS_FILTER:-'.*'} --schedule-random --output-on-failure --parallel $CMAKE_BUILD_PARALLEL_LEVEL --output-junit ~/test_results/evmone.xml
      - store_test_results:
          path: ~/test_results

  collect_coverage_gcc:
    description: "Collect coverage data (GCC)"
    steps:
      - run:
          name: "Collect coverage data (GCC)"
          working_directory: ~/build
          command: |
            lcov --capture --directory . --output-file coverage.lcov -j $CMAKE_BUILD_PARALLEL_LEVEL --ignore-errors mismatch,unused --exclude='/usr/*' --exclude="$HOME/.hunter/*" --exclude="$PWD/_deps/*"
            lcov --zerocounters --directory .
            rm -rf ~/coverage
            genhtml coverage.lcov --output-directory ~/coverage --title $CIRCLE_PROJECT_REPONAME
      - store_artifacts:
          path: ~/coverage
          destination: coverage

  upload_coverage:
    description: "Upload coverage data"
    parameters:
      flags:
        type: string
    steps:
      - run:
          name: "Install codecov"
          command: |
            export CODECOV_VERSION=v0.7.1
            curl -Os https://uploader.codecov.io/$CODECOV_VERSION/linux/codecov
            curl -Os https://uploader.codecov.io/$CODECOV_VERSION/linux/codecov.SHA256SUM
            curl -Os https://uploader.codecov.io/$CODECOV_VERSION/linux/codecov.SHA256SUM.sig
            
            gpg --no-default-keyring --keyring trustedkeys.gpg --keyserver keyserver.ubuntu.com --receive-keys 27034E7FDB850E0BBC2C62FF806BB28AED779869
            gpgv codecov.SHA256SUM.sig codecov.SHA256SUM
            shasum -c codecov.SHA256SUM
            
            chmod +x codecov
            sudo mv codecov /usr/local/bin

      - run:
          name: "Upload to Codecov"
          command: |
            # Convert to relative paths
            sed -i 's|$(pwd)/||' ~/build/coverage.lcov
            codecov --flags <<parameters.flags>> --required --file ~/build/coverage.lcov -X gcov

  package:
    description: "Make package"
    steps:
      - run:
          name: "Build Package"
          shell: bash
          working_directory: ~/package
          command: cmake --build ~/build --target package && mv ~/build/evmone-*.* .
      - store_artifacts:
          path: ~/package
          destination: package
      - persist_to_workspace:
          root: ~/package
          paths:
            - evmone-*

  unpack_package:
    steps:
      - attach_workspace:
          at: ~/package
      - run:
          name: "Unpack evmone"
          working_directory: ~/package
          command: tar xz < evmone*.tar.gz

jobs:

  lint:
    executor: lint
    steps:
      - checkout
      - run:
          name: "Check code format"
          command: |
            clang-format --version
            find include lib test -name '*.hpp' -o -name '*.cpp' -o -name '*.h' -o -name '*.c' | xargs clang-format -i
            git diff --color --exit-code
      - run:
          name: "Check spelling"
          command: |
            codespell --quiet-level=4 --skip=.git

  release-linux:
    executor: linux-gcc-latest
    environment:
      BUILD_TYPE: Release
    steps:
      - build
      - test
      - package

  release-windows:
    executor: win/server-2022
    environment:
      CMAKE_BUILD_TYPE: Release
      CMAKE_BUILD_PARALLEL_LEVEL: 4
    steps:
      - checkout
      - checkout_submodules
      - run:
          name: "Setup environment (bash)"
          shell: bash
          command: |
            echo 'export PATH=$PATH:"/c/Program Files/Microsoft Visual Studio/2022/Community/Common7/IDE/CommonExtensions/Microsoft/CMake/CMake/bin"' >> $BASH_ENV
      - run:
          name: 'Configure'
          shell: powershell
          command: |
            $ErrorActionPreference = "Stop"
            & 'C:\Program Files\Microsoft Visual Studio\2022\Community\Common7\Tools\Launch-VsDevShell.ps1' -Arch amd64
            which cmake
            cmake -S . -B ~/build -G Ninja -DCMAKE_INSTALL_PREFIX=C:\install -DEVMONE_TESTING=ON
      - run:
          name: 'Build'
          shell: powershell
          command: |
            $ErrorActionPreference = "Stop"
            & 'C:\Program Files\Microsoft Visual Studio\2022\Community\Common7\Tools\Launch-VsDevShell.ps1' -Arch amd64
            cmake --build ~/build
      - test
      - package

  release-windows-32bit:
    executor: win/server-2022
    environment:
      CMAKE_BUILD_TYPE: Release
      CMAKE_BUILD_PARALLEL_LEVEL: 4
    steps:
      - checkout
      - checkout_submodules
      - run:
          name: "Setup environment (bash)"
          shell: bash
          command: |
            echo 'export PATH=$PATH:"/c/Program Files/Microsoft Visual Studio/2022/Community/Common7/IDE/CommonExtensions/Microsoft/CMake/CMake/bin"' >> $BASH_ENV
      - run:
          name: 'Configure'
          shell: powershell
          command: |
            $ErrorActionPreference = "Stop"
            & 'C:\Program Files\Microsoft Visual Studio\2022\Community\Common7\Tools\Launch-VsDevShell.ps1' -Arch x86
            which cmake
            cmake -S . -B ~/build -G Ninja -DCMAKE_INSTALL_PREFIX=C:\install -DEVMONE_TESTING=ON
      - run:
          name: 'Build'
          shell: powershell
          command: |
            $ErrorActionPreference = "Stop"
            & 'C:\Program Files\Microsoft Visual Studio\2022\Community\Common7\Tools\Launch-VsDevShell.ps1' -Arch x86
            cmake --build ~/build
      - test
      - package

  release-macos:
    executor: macos
    environment:
      BUILD_TYPE: Release
    steps:
      - run:
          name: "Install System Dependencies"
          command: HOMEBREW_NO_AUTO_UPDATE=1 brew install cmake
      - build
      - test
      - package

  release-macos-m1:
    executor: macos-m1
    environment:
      BUILD_TYPE: Release
    steps:
      - run:
          name: "Install System Dependencies"
          command: HOMEBREW_NO_AUTO_UPDATE=1 brew install cmake
      - build
      - test
      - package

  deploy:
    docker:
      - image: circleci/golang
    steps:
      - run:
          name: "Install GHR"
          command: |
            GO111MODULE=on go get github.com/tcnksm/ghr@v0.12.1
      - attach_workspace:
          at: ~/package
      - run:
          name: "Create GitHub release"
          command: |
            ls -l ~/package
            prerelease_flag=$([[ $CIRCLE_TAG =~ ^v[0-9\.]+$ ]] || echo '-prerelease')
            name="$CIRCLE_PROJECT_REPONAME ${CIRCLE_TAG:1}"
            echo $name
            ghr -u $CIRCLE_PROJECT_USERNAME -r $CIRCLE_PROJECT_REPONAME -n "$name" $prerelease_flag $CIRCLE_TAG ~/package

  blockchain-tests:
    executor: blockchain-tests
    environment:
      BUILD_TYPE: Coverage
      CMAKE_OPTIONS: -DEVMONE_TESTING=OFF -DCMAKE_CXX_FLAGS=-Og
    steps:
      - build
      - build_silkworm:
          branch: master
          commit: 985013585c358bbfda399c668bdf9992815b806f
      - download_execution_tests:
          rev: v13.1
      - run:
          name: "Silkworm-driven blockchain tests (Advanced)"
          working_directory: ~/build
          no_output_timeout: 20m
          command: ~/silkworm/ethereum --evm lib/libevmone.so,advanced --tests ~/tests --threads $CMAKE_BUILD_PARALLEL_LEVEL
      - run:
          name: "Silkworm-driven blockchain tests (Baseline)"
          working_directory: ~/build
          no_output_timeout: 20m
          command: ~/silkworm/ethereum --evm lib/libevmone.so --tests ~/tests --threads $CMAKE_BUILD_PARALLEL_LEVEL
      - collect_coverage_gcc
      - upload_coverage:
          flags: blockchaintests

  state-tests:
    executor: blockchain-tests
    environment:
      BUILD_TYPE: Coverage
      CMAKE_OPTIONS: -DCMAKE_CXX_FLAGS=-Og
    steps:
      - download_execution_spec_tests
      - build
      - run:
          name: "Execution spec tests (blockchain_tests)"
          working_directory: ~/build
          command: >
            EVMONE_PRECOMPILES_STUB=~/project/test/state/precompiles_stub.json 
            bin/evmone-blockchaintest ~/spec-tests/fixtures/blockchain_tests
      - run:
          name: "Execution spec tests (state_tests)"
          working_directory: ~/build
          command: >
            EVMONE_PRECOMPILES_STUB=~/project/test/state/precompiles_stub.json 
            bin/evmone-statetest ~/spec-tests/fixtures/state_tests

      - download_execution_tests:
          rev: v13.1
      - run:
          name: "State tests"
          working_directory: ~/build
          command: >
            EVMONE_PRECOMPILES_STUB=~/project/test/state/precompiles_stub.json 
            bin/evmone-statetest 
            ~/tests/GeneralStateTests 
            ~/tests/LegacyTests/Constantinople/GeneralStateTests
      - run:
          name: "Blockchain tests (GeneralStateTests)"
          working_directory: ~/build
          command: >
            EVMONE_PRECOMPILES_STUB=~/project/test/state/precompiles_stub.json 
            bin/evmone-blockchaintest
            --gtest_filter='*:-VMTests/vmPerformance.*:*.*Call50000_sha256'
            ~/tests/BlockchainTests/GeneralStateTests
      - run:
          name: "Blockchain tests (ValidBlocks)"
          working_directory: ~/build
          command: >
            EVMONE_PRECOMPILES_STUB=~/project/test/state/precompiles_stub.json 
            bin/evmone-blockchaintest
            --gtest_filter='*:-bcMultiChainTest.*:bcTotalDifficultyTest.*:bcForkStressTest.ForkStressTest:bcGasPricerTest.RPC_API_Test:bcValidBlockTest.SimpleTx3LowS'
            ~/tests/BlockchainTests/ValidBlocks
      - run:
          name: "Blockchain tests (EIPs)"
          working_directory: ~/build
          command: >
            EVMONE_PRECOMPILES_STUB=~/project/test/state/precompiles_stub.json 
            bin/evmone-blockchaintest
            --gtest_filter='-*StateTests/stEOF/*.*'
            ~/tests/EIPTests/BlockchainTests/
      - download_execution_tests:
          repo: ipsilon/tests
<<<<<<< HEAD
          rev: eof-calls-20240314
=======
          rev: eof-deprecate-ops-20240318
>>>>>>> 0abe7734
          legacy: false
      - run:
          name: "State tests (EOF)"
          working_directory: ~/build
          command: |
            bin/evmone-statetest ~/tests/EIPTests/StateTests/stEOF
      - run:
          name: "EOF validation tests"
          working_directory: ~/build
          command: |
            bin/evmone-eoftest ~/tests/EOFTests
      - collect_coverage_gcc
      - upload_coverage:
          flags: statetests

  precompiles-silkpre:
    executor: blockchain-tests
    environment:
      BUILD_TYPE: Coverage
      CMAKE_OPTIONS: -DCMAKE_CXX_FLAGS=-Og -DEVMONE_PRECOMPILES_SILKPRE=1
    steps:
      - run:
          name: "Install GMP"
          command: sudo apt-get -q update && sudo apt-get -qy install libgmp-dev
      - build
      - download_execution_tests:
          rev: v12.4
      - run:
          name: "State tests"
          working_directory: ~/build
          command: |
            bin/evmone-statetest ~/tests/GeneralStateTests ~/tests/LegacyTests/Constantinople/GeneralStateTests
      - collect_coverage_gcc
      - upload_coverage:
          flags: statetests-silkpre

  gcc-min:
    executor: linux-gcc-min
    steps:
      - build
      - test

  clang-min:
    executor: linux-clang-min
    environment:
      CMAKE_OPTIONS=-DEVMONE_X86_64_ARCH_LEVEL=3
    steps:
      - build
      - test


  gcc-latest-coverage:
    executor: linux-gcc-latest
    environment:
      BUILD_TYPE: Coverage
      TESTS_FILTER: unittests|integration
    steps:
      - build
      - test
      - collect_coverage_gcc
      - upload_coverage:
          flags: unittests

  gcc-latest-memcheck:
    executor: linux-gcc-latest
    environment:
      BUILD_TYPE: Debug
      CMAKE_OPTIONS: -DCMAKE_CXX_FLAGS=-O1
    steps:
      - build
      - test
      - run:
          name: "memcheck"
          working_directory: ~/build
          command: valgrind --vgdb=no --error-exitcode=99 bin/evmone-unittests

  gcc-32bit:
    executor: linux-gcc-multilib
    environment:
      TOOLCHAIN: cxx17-32bit
    steps:
      - build
      - test

  clang-latest-sanitizers:
    executor: linux-clang-xlarge
    environment:
      CMAKE_OPTIONS: -DBUILD_SHARED_LIBS=NO -DSANITIZE=address,undefined,shift-exponent,implicit-conversion,nullability -DCMAKE_CXX_CLANG_TIDY=clang-tidy
      UBSAN_OPTIONS: halt_on_error=1
    steps:
      - build
      - test

  clang-latest-coverage:
    executor: linux-clang-latest
    resource_class: small
    environment:
      CMAKE_BUILD_PARALLEL_LEVEL: 2
      BUILD_TYPE: Coverage
      TESTS_FILTER: unittests|integration
    steps:
      - build
      - test
      - run:
          name: "Coverage report"
          working_directory: ~/build
          command: |
            ARGS='lib/libevmone.so -Xdemangler llvm-cxxfilt -instr-profile=evmone.profdata -ignore-filename-regex=include/evmc'
            SHOW_ARGS='-format=html -show-branches=count -show-regions -show-expansions'
            
            mkdir ~/coverage
            llvm-profdata merge *.profraw -o evmone.profdata
            llvm-cov show $ARGS $SHOW_ARGS > ~/coverage/full.html
            llvm-cov show $ARGS $SHOW_ARGS -region-coverage-lt=100 > ~/coverage/missing.html

            llvm-cov report $ARGS > ~/coverage/report.txt
            llvm-cov report $ARGS -use-color
      - store_artifacts:
          path: ~/coverage
          destination: coverage

  fuzzing:
    executor: linux-clang-xlarge
    environment:
      CMAKE_OPTIONS: -DEVMONE_FUZZING=ON
    steps:
      - build
      - restore_cache:
          name: "Restore fuzzing corpus"
          key: fuzzing-corpus
      - run:
          name: "Run evmone-fuzzer"
          working_directory: ~/build
          command: |
            bin/evmone-fuzzer -runs=5000000 -fork=$CMAKE_BUILD_PARALLEL_LEVEL -fork_corpus_groups=1 ~/corpus -create_missing_dirs=1 -max_len=100 -entropic_scale_per_exec_time=1 2>&1 | sed '/NEW_FUNC/d'
      - save_cache:
          name: "Save fuzzing corpus"
          key: fuzzing-corpus-{{epoch}}
          paths:
            - ~/corpus

  macos-asan:
    executor: macos-m1
    environment:
      BUILD_TYPE: RelWithDebInfo
      CMAKE_OPTIONS: -DSANITIZE=address,undefined
      TESTS_FILTER: unittests
    steps:
      - run:
          name: "Install System Dependencies"
          command: HOMEBREW_NO_AUTO_UPDATE=1 brew install cmake
      - build
      - test

  xcode-min:
    executor: macos-xcode-min
    steps:
      - run:
          name: "Install System Dependencies"
          command: HOMEBREW_NO_AUTO_UPDATE=1 brew install cmake
      - build
      - test

  cmake-min:
    executor: linux-base
    steps:
      - install_cmake:
          version: 3.16.9
      - build
      - test

  x86-64-v1:
    executor: linux-gcc-latest
    environment:
      BUILD_TYPE: Release
      QEMU_CPU: core2duo  # The lowest 64-bit CPU I could find, but qemu64 should be good too.
    steps:
      - build
      - run:
          name: "Check evmone.so"
          working_directory: ~/build
          command: (! qemu-x86_64-static bin/evmc run --vm ./lib/libevmone.so,trace 6000 2>&1) | grep "CPU does not support"
      - run:
          name: "Check unittests"
          working_directory: ~/build
          command: (! qemu-x86_64-static bin/evmone-unittests 2>&1) | grep "CPU does not support"

  riscv32:
    executor: linux-gcc-latest
    environment:
      BUILD_TYPE: Release
      CMAKE_OPTIONS: -DCMAKE_TOOLCHAIN_FILE=~/project/cmake/toolchains/riscv32.cmake
    steps:
      - install_riscv_toolchain
      - build
      - test



workflows:
  version: 2
  evmone:
    jobs:
      - lint
      - release-linux:
          filters:
            tags:
              only: /.*/
      - release-windows:
          filters:
            tags:
              only: /.*/
      - release-windows-32bit
      - release-macos:
          filters:
            tags:
              only: /.*/
      - release-macos-m1
      - deploy:
          requires:
            - release-linux
            - release-windows
            - release-macos
          filters:
            branches:
              ignore: /.*/
            tags:
              only: /^v[0-9].*/
      - state-tests
      - precompiles-silkpre
      - blockchain-tests
      - cmake-min
      - gcc-min
      - clang-min
      - gcc-latest-coverage
      - gcc-latest-memcheck
      - clang-latest-sanitizers
      - clang-latest-coverage
      - macos-asan
      - xcode-min
      - gcc-32bit
      - x86-64-v1
      - riscv32
      - fuzzing<|MERGE_RESOLUTION|>--- conflicted
+++ resolved
@@ -535,11 +535,7 @@
             ~/tests/EIPTests/BlockchainTests/
       - download_execution_tests:
           repo: ipsilon/tests
-<<<<<<< HEAD
-          rev: eof-calls-20240314
-=======
-          rev: eof-deprecate-ops-20240318
->>>>>>> 0abe7734
+          rev: eip-7069
           legacy: false
       - run:
           name: "State tests (EOF)"
