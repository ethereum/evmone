--- conflicted
+++ resolved
@@ -536,11 +536,7 @@
             ~/tests/EIPTests/BlockchainTests/
       - download_execution_tests:
           repo: ipsilon/tests
-<<<<<<< HEAD
-          rev: eip-7069
-=======
-          rev: eof-extcode-20240313
->>>>>>> 808cc18c
+          rev: eof-calls-20240314
           legacy: false
       - run:
           name: "State tests (EOF)"
