// evmone: Fast Ethereum Virtual Machine implementation
// Copyright 2024 The evmone Authors.
// SPDX-License-Identifier: Apache-2.0

#include "../utils/bytecode.hpp"
#include "state_transition.hpp"

using namespace evmc::literals;
using namespace evmone::test;

namespace
{
constexpr bytes32 Salt{0xff};
}

TEST_F(state_transition, create_with_eof_initcode)
{
    rev = EVMC_PRAGUE;
    block.gas_limit = 10'000'000;
    tx.gas_limit = block.gas_limit;
    pre.get(tx.sender).balance = tx.gas_limit * tx.max_gas_price + tx.value + 1;

    const bytecode init_container = eof_bytecode(OP_INVALID);
    const auto factory_code =
        mstore(0, push(init_container)) +
        // init_container will be left-padded in memory to 32 bytes
        sstore(0, create().input(32 - init_container.size(), init_container.size())) + sstore(1, 1);

    tx.to = To;

    pre.insert(*tx.to, {.nonce = 1, .code = factory_code});

    expect.post[*tx.to].nonce = pre.get(*tx.to).nonce;
    expect.post[*tx.to].storage[0x00_bytes32] = 0x00_bytes32;
    expect.post[*tx.to].storage[0x01_bytes32] = 0x01_bytes32;
}

TEST_F(state_transition, create_with_eof_initcode_cancun)
{
    rev = EVMC_CANCUN;
    block.gas_limit = 10'000'000;
    tx.gas_limit = block.gas_limit;
    pre.get(tx.sender).balance = tx.gas_limit * tx.max_gas_price + tx.value + 1;

    const bytecode init_container = eof_bytecode(OP_INVALID);
    const auto factory_code =
        mstore(0, push(init_container)) +
        // init_container will be left-padded in memory to 32 bytes
        sstore(0, create().input(32 - init_container.size(), init_container.size())) + sstore(1, 1);

    tx.to = To;

    pre.insert(*tx.to, {.nonce = 1, .code = factory_code});

    expect.post[*tx.to].nonce = pre.get(*tx.to).nonce + 1;  // fails by EF execution, nonce bumped.
    expect.post[*tx.to].storage[0x00_bytes32] = 0x00_bytes32;
    expect.post[*tx.to].storage[0x01_bytes32] = 0x01_bytes32;
}

TEST_F(state_transition, create2_with_eof_initcode)
{
    rev = EVMC_PRAGUE;
    block.gas_limit = 10'000'000;
    tx.gas_limit = block.gas_limit;
    pre.get(tx.sender).balance = tx.gas_limit * tx.max_gas_price + tx.value + 1;

    const bytecode init_container = eof_bytecode(OP_INVALID);
    const auto factory_code =
        mstore(0, push(init_container)) +
        // init_container will be left-padded in memory to 32 bytes
        sstore(0, create2().input(32 - init_container.size(), init_container.size()).salt(Salt)) +
        sstore(1, 1);

    tx.to = To;

    pre.insert(*tx.to, {.nonce = 1, .code = factory_code});

    expect.post[*tx.to].nonce = pre.get(*tx.to).nonce;
    expect.post[*tx.to].storage[0x00_bytes32] = 0x00_bytes32;
    expect.post[*tx.to].storage[0x01_bytes32] = 0x01_bytes32;
}

<<<<<<< HEAD
TEST_F(state_transition, creation_tx_deploying_eof)
=======
TEST_F(state_transition, create2_with_eof_initcode_cancun)
{
    rev = EVMC_CANCUN;
    block.gas_limit = 10'000'000;
    tx.gas_limit = block.gas_limit;
    pre.get(tx.sender).balance = tx.gas_limit * tx.max_gas_price + tx.value + 1;

    const bytecode init_container = eof_bytecode(OP_INVALID);
    const auto factory_code =
        mstore(0, push(init_container)) +
        // init_container will be left-padded in memory to 32 bytes
        sstore(0, create2().input(32 - init_container.size(), init_container.size()).salt(Salt)) +
        sstore(1, 1);

    tx.to = To;

    pre.insert(*tx.to, {.nonce = 1, .code = factory_code});

    expect.post[*tx.to].nonce = pre.get(*tx.to).nonce + 1;  // fails by EF execution, nonce bumped.
    expect.post[*tx.to].storage[0x00_bytes32] = 0x00_bytes32;
    expect.post[*tx.to].storage[0x01_bytes32] = 0x01_bytes32;
}

TEST_F(state_transition, create_tx_deploying_eof)
>>>>>>> 2a9d2022
{
    rev = EVMC_PRAGUE;

    const bytecode deploy_container = eof_bytecode(bytecode(OP_INVALID));
    const auto init_code = mstore(0, push(deploy_container)) +
                           // deploy_container will be left-padded in memory to 32 bytes
                           ret(32 - deploy_container.size(), deploy_container.size());

    tx.data = init_code;

    expect.status = EVMC_CONTRACT_VALIDATION_FAILURE;
    expect.post[Sender].nonce = pre.get(Sender).nonce + 1;
    const auto create_address = compute_create_address(Sender, pre.get(Sender).nonce);
    expect.post[create_address].exists = false;
}

TEST_F(state_transition, create_deploying_eof)
{
    rev = EVMC_PRAGUE;
    block.gas_limit = 10'000'000;
    tx.gas_limit = block.gas_limit;
    pre.get(tx.sender).balance = tx.gas_limit * tx.max_gas_price + tx.value + 1;

    const bytecode deploy_container = eof_bytecode(bytecode(OP_INVALID));
    const auto init_code = mstore(0, push(deploy_container)) +
                           // deploy_container will be left-padded in memory to 32 bytes
                           ret(32 - deploy_container.size(), deploy_container.size());

    const auto factory_code = mstore(0, push(init_code)) +
                              // init_code will be left-padded in memory to 32 bytes
                              sstore(0, create().input(32 - init_code.size(), init_code.size())) +
                              sstore(1, 1);

    tx.to = To;

    pre.insert(*tx.to, {.nonce = 1, .code = factory_code});

    expect.post[*tx.to].nonce = pre.get(*tx.to).nonce + 1;
    expect.post[*tx.to].storage[0x00_bytes32] = 0x00_bytes32;
    expect.post[*tx.to].storage[0x01_bytes32] = 0x01_bytes32;
}

TEST_F(state_transition, create2_deploying_eof)
{
    rev = EVMC_PRAGUE;
    block.gas_limit = 10'000'000;
    tx.gas_limit = block.gas_limit;
    pre.get(tx.sender).balance = tx.gas_limit * tx.max_gas_price + tx.value + 1;

    const bytecode deploy_container = eof_bytecode(bytecode(OP_INVALID));
    const auto init_code = mstore(0, push(deploy_container)) +
                           // deploy_container will be left-padded in memory to 32 bytes
                           ret(32 - deploy_container.size(), deploy_container.size());

    const auto factory_code =
        mstore(0, push(init_code)) +
        // init_code will be left-padded in memory to 32 bytes
        sstore(0, create2().input(32 - init_code.size(), init_code.size()).salt((Salt))) +
        sstore(1, 1);

    tx.to = To;

    pre.insert(*tx.to, {.nonce = 1, .code = factory_code});

    expect.post[*tx.to].nonce = pre.get(*tx.to).nonce + 1;
    expect.post[*tx.to].storage[0x00_bytes32] = 0x00_bytes32;
    expect.post[*tx.to].storage[0x01_bytes32] = 0x01_bytes32;
}

TEST_F(state_transition, eofcreate_empty_auxdata)
{
    rev = EVMC_PRAGUE;
    const auto deploy_data = "abcdef"_hex;
    const auto deploy_container = eof_bytecode(bytecode(OP_INVALID)).data(deploy_data);

    const auto init_code = returncontract(0, 0, 0);
    const bytecode init_container = eof_bytecode(init_code, 2).container(deploy_container);

    const auto factory_code = eofcreate().container(0).input(0, 0).salt(Salt) + ret_top();
    const auto factory_container = eof_bytecode(factory_code, 4).container(init_container);

    tx.to = To;

    pre.insert(*tx.to, {.nonce = 1, .code = factory_container});

    expect.post[*tx.to].nonce = pre.get(*tx.to).nonce + 1;
    const auto create_address = compute_eofcreate_address(*tx.to, Salt, init_container);
    expect.post[create_address].code = deploy_container;
    expect.post[create_address].nonce = 1;
}

TEST_F(state_transition, eofcreate_extcall_returncontract)
{
    rev = EVMC_PRAGUE;
    constexpr auto callee = 0xca11ee_address;
    const auto deploy_container = eof_bytecode(bytecode(OP_INVALID));

    pre.insert(
        callee, {
                    .code = eof_bytecode(returncontract(0, 0, 0), 2).container(deploy_container),
                });


    const auto init_code = mstore(0, extcall(callee)) + revert(0, 32);
    const bytecode init_container = eof_bytecode(init_code, 4);

    const auto factory_code =
        sstore(0, eofcreate().container(0).salt(Salt)) + sstore(1, returndataload(0)) + OP_STOP;
    const auto factory_container = eof_bytecode(factory_code, 4).container(init_container);

    tx.to = To;

    pre.insert(*tx.to, {.nonce = 1, .code = factory_container});

    expect.post[*tx.to].nonce = pre.get(*tx.to).nonce + 1;
    // No new address returned from EOFCREATE.
    expect.post[*tx.to].storage[0x00_bytes32] = 0x00_bytes32;
    // Internal EXTCALL returned 2 (abort).
    expect.post[*tx.to].storage[0x01_bytes32] = 0x02_bytes32;
    expect.post[callee].exists = true;
}

TEST_F(state_transition, eofcreate_auxdata_equal_to_declared)
{
    rev = EVMC_PRAGUE;
    const auto deploy_data = "abcdef"_hex;
    const auto aux_data = "aabbccddeeff"_hex;
    const auto deploy_data_size = static_cast<uint16_t>(deploy_data.size() + aux_data.size());
    const auto deploy_container =
        eof_bytecode(bytecode(OP_INVALID)).data(deploy_data, deploy_data_size);

    const auto init_code =
        calldatacopy(0, 0, OP_CALLDATASIZE) + returncontract(0, 0, OP_CALLDATASIZE);
    const bytecode init_container = eof_bytecode(init_code, 3).container(deploy_container);

    const auto factory_code = calldatacopy(0, 0, OP_CALLDATASIZE) +
                              eofcreate().container(0).input(0, OP_CALLDATASIZE).salt(Salt) +
                              ret_top();
    const auto factory_container = eof_bytecode(factory_code, 4).container(init_container);

    tx.to = To;

    tx.data = aux_data;

    pre.insert(*tx.to, {.nonce = 1, .code = factory_container});

    const auto expected_container = eof_bytecode(bytecode(OP_INVALID)).data(deploy_data + aux_data);

    expect.post[*tx.to].nonce = pre.get(*tx.to).nonce + 1;
    const auto create_address = compute_eofcreate_address(*tx.to, Salt, init_container);
    expect.post[create_address].code = expected_container;
    expect.post[create_address].nonce = 1;
}

TEST_F(state_transition, eofcreate_auxdata_longer_than_declared)
{
    rev = EVMC_PRAGUE;
    const auto deploy_data = "abcdef"_hex;
    const auto aux_data1 = "aabbccdd"_hex;
    const auto aux_data2 = "eeff"_hex;
    const auto deploy_data_size = static_cast<uint16_t>(deploy_data.size() + aux_data1.size());
    const auto deploy_container =
        eof_bytecode(bytecode(OP_INVALID)).data(deploy_data, deploy_data_size);

    const auto init_code =
        calldatacopy(0, 0, OP_CALLDATASIZE) + returncontract(0, 0, OP_CALLDATASIZE);
    const bytecode init_container = eof_bytecode(init_code, 3).container(deploy_container);

    const auto factory_code = calldatacopy(0, 0, OP_CALLDATASIZE) +
                              eofcreate().container(0).input(0, OP_CALLDATASIZE).salt(Salt) +
                              ret_top();
    const auto factory_container = eof_bytecode(factory_code, 4).container(init_container);

    tx.to = To;

    tx.data = aux_data1 + aux_data2;

    pre.insert(*tx.to, {.nonce = 1, .code = factory_container});

    const auto expected_container =
        eof_bytecode(bytecode(OP_INVALID)).data(deploy_data + aux_data1 + aux_data2);

    expect.post[*tx.to].nonce = pre.get(*tx.to).nonce + 1;
    const auto create_address = compute_eofcreate_address(*tx.to, Salt, init_container);
    expect.post[create_address].code = expected_container;
    expect.post[create_address].nonce = 1;
}

TEST_F(state_transition, eofcreate_auxdata_shorter_than_declared)
{
    rev = EVMC_PRAGUE;
    const auto deploy_data = "abcdef"_hex;
    const auto aux_data = "aabbccddeeff"_hex;
    const auto deploy_data_size = static_cast<uint16_t>(deploy_data.size() + aux_data.size() + 1);
    const auto deploy_container =
        eof_bytecode(bytecode(OP_INVALID)).data(deploy_data, deploy_data_size);

    const auto init_code =
        calldatacopy(0, 0, OP_CALLDATASIZE) + returncontract(0, 0, OP_CALLDATASIZE);
    const auto init_container = eof_bytecode(init_code, 3).container(deploy_container);

    const auto factory_code =
        calldatacopy(0, 0, OP_CALLDATASIZE) +
        sstore(0, eofcreate().container(0).input(0, OP_CALLDATASIZE).salt(Salt)) + OP_STOP;
    const auto factory_container = eof_bytecode(factory_code, 4).container(init_container);

    tx.to = To;

    tx.data = aux_data;

    pre.insert(*tx.to, {.nonce = 1, .code = factory_container});

    expect.post[*tx.to].nonce = pre.get(*tx.to).nonce + 1;
    expect.post[*tx.to].storage[0x00_bytes32] = 0x00_bytes32;
}

TEST_F(state_transition, eofcreate_dataloadn_referring_to_auxdata)
{
    rev = EVMC_PRAGUE;
    const auto deploy_data = bytes(64, 0);
    const auto aux_data = bytes(32, 0);
    const auto deploy_data_size = static_cast<uint16_t>(deploy_data.size() + aux_data.size());
    // DATALOADN{64} - referring to data that will be appended as aux_data
    const auto deploy_code = bytecode(OP_DATALOADN) + "0040" + ret_top();
    const auto deploy_container = eof_bytecode(deploy_code, 2).data(deploy_data, deploy_data_size);

    const auto init_code = returncontract(0, 0, 32);
    const bytecode init_container = eof_bytecode(init_code, 2).container(deploy_container);

    const auto factory_code =
        sstore(0, eofcreate().container(0).input(0, 0).salt(Salt)) + sstore(1, 1) + OP_STOP;
    const auto factory_container = eof_bytecode(factory_code, 4).container(init_container);

    tx.to = To;

    pre.insert(*tx.to, {.nonce = 1, .code = factory_container});

    const auto expected_container = eof_bytecode(deploy_code, 2).data(deploy_data + aux_data);

    expect.post[*tx.to].nonce = pre.get(*tx.to).nonce + 1;
    const auto create_address = compute_eofcreate_address(*tx.to, Salt, init_container);
    expect.post[*tx.to].storage[0x00_bytes32] = to_bytes32(create_address);
    expect.post[*tx.to].storage[0x01_bytes32] = 0x01_bytes32;
    expect.post[create_address].code = expected_container;
    expect.post[create_address].nonce = 1;
}

TEST_F(state_transition, eofcreate_with_auxdata_and_subcontainer)
{
    rev = EVMC_PRAGUE;
    const auto deploy_data = "abcdef"_hex;
    const auto aux_data = "aabbccddeeff"_hex;
    const auto deploy_data_size = static_cast<uint16_t>(deploy_data.size() + aux_data.size());
    const auto deploy_container = eof_bytecode(OP_INVALID)
                                      .container(eof_bytecode(OP_INVALID))
                                      .data(deploy_data, deploy_data_size);

    const auto init_code =
        calldatacopy(0, 0, OP_CALLDATASIZE) + returncontract(0, 0, OP_CALLDATASIZE);
    const bytecode init_container = eof_bytecode(init_code, 3).container(deploy_container);

    const auto factory_code =
        calldatacopy(0, 0, OP_CALLDATASIZE) +
        sstore(0, eofcreate().container(0).input(0, OP_CALLDATASIZE).salt(Salt)) + sstore(1, 1) +
        OP_STOP;
    const auto factory_container = eof_bytecode(factory_code, 4).container(init_container);

    tx.to = To;

    tx.data = aux_data;

    pre.insert(*tx.to, {.nonce = 1, .code = factory_container});

    const auto expected_container = eof_bytecode(bytecode(OP_INVALID))
                                        .container(eof_bytecode(OP_INVALID))
                                        .data(deploy_data + aux_data);

    expect.post[*tx.to].nonce = pre.get(*tx.to).nonce + 1;
    const auto create_address = compute_eofcreate_address(*tx.to, Salt, init_container);
    expect.post[*tx.to].storage[0x00_bytes32] = to_bytes32(create_address);
    expect.post[*tx.to].storage[0x01_bytes32] = 0x01_bytes32;
    expect.post[create_address].code = expected_container;
    expect.post[create_address].nonce = 1;
}

TEST_F(state_transition, eofcreate_revert_empty_returndata)
{
    rev = EVMC_PRAGUE;
    const auto init_code = revert(0, 0);
    const auto init_container = eof_bytecode(init_code, 2);

    const auto factory_code =
        calldatacopy(0, 0, OP_CALLDATASIZE) +
        sstore(0, eofcreate().container(0).input(0, OP_CALLDATASIZE).salt(Salt)) +
        sstore(1, OP_RETURNDATASIZE) + OP_STOP;
    const auto factory_container = eof_bytecode(factory_code, 4).container(init_container);

    tx.to = To;
    pre.insert(*tx.to, {.nonce = 1, .code = factory_container});

    expect.post[*tx.to].nonce = pre.get(*tx.to).nonce + 1;
    expect.post[*tx.to].storage[0x00_bytes32] = 0x00_bytes32;
    expect.post[*tx.to].storage[0x01_bytes32] = 0x00_bytes32;
}

TEST_F(state_transition, eofcreate_revert_non_empty_returndata)
{
    rev = EVMC_PRAGUE;
    const auto init_code = mstore8(0, 0xaa) + revert(0, 1);
    const auto init_container = eof_bytecode(init_code, 2);

    const auto factory_code =
        calldatacopy(0, 0, OP_CALLDATASIZE) +
        sstore(0, eofcreate().container(0).input(0, OP_CALLDATASIZE).salt(Salt)) +
        sstore(1, OP_RETURNDATASIZE) + OP_STOP;
    const auto factory_container = eof_bytecode(factory_code, 4).container(init_container);

    tx.to = To;
    pre.insert(*tx.to, {.nonce = 1, .code = factory_container});

    expect.post[*tx.to].nonce = pre.get(*tx.to).nonce + 1;
    expect.post[*tx.to].storage[0x00_bytes32] = 0x00_bytes32;
    expect.post[*tx.to].storage[0x01_bytes32] = 0x01_bytes32;
}

TEST_F(state_transition, eofcreate_initcontainer_aborts)
{
    rev = EVMC_PRAGUE;
    const auto init_code = bytecode{Opcode{OP_INVALID}};
    const auto init_container = eof_bytecode(init_code, 0);

    const auto factory_code =
        calldatacopy(0, 0, OP_CALLDATASIZE) +
        sstore(0, eofcreate().container(0).input(0, OP_CALLDATASIZE).salt(Salt)) + OP_STOP;
    const auto factory_container = eof_bytecode(factory_code, 4).container(init_container);

    tx.to = To;
    pre.insert(*tx.to, {.nonce = 1, .code = factory_container});

    expect.post[*tx.to].nonce = pre.get(*tx.to).nonce + 1;
    expect.post[*tx.to].storage[0x00_bytes32] = 0x00_bytes32;
}

TEST_F(state_transition, eofcreate_initcontainer_return)
{
    rev = EVMC_PRAGUE;
    const auto init_code = bytecode{0xaa + ret_top()};
    const auto init_container = eof_bytecode(init_code, 2);

    const auto factory_code =
        calldatacopy(0, 0, OP_CALLDATASIZE) +
        sstore(0, eofcreate().container(0).input(0, OP_CALLDATASIZE).salt(Salt)) + OP_STOP;
    const auto factory_container = eof_bytecode(factory_code, 4).container(init_container);

    tx.to = To;
    pre.insert(*tx.to, {.nonce = 1, .code = factory_container});

    expect.post[*tx.to].nonce = pre.get(*tx.to).nonce + 1;
    expect.post[*tx.to].storage[0x00_bytes32] = 0x00_bytes32;
}

TEST_F(state_transition, eofcreate_initcontainer_stop)
{
    rev = EVMC_PRAGUE;
    const auto init_code = bytecode{Opcode{OP_STOP}};
    const auto init_container = eof_bytecode(init_code, 0);

    const auto factory_code =
        calldatacopy(0, 0, OP_CALLDATASIZE) +
        sstore(0, eofcreate().container(0).input(0, OP_CALLDATASIZE).salt(Salt)) + OP_STOP;
    const auto factory_container = eof_bytecode(factory_code, 4).container(init_container);

    tx.to = To;
    pre.insert(*tx.to, {.nonce = 1, .code = factory_container});

    expect.post[*tx.to].nonce = pre.get(*tx.to).nonce + 1;
    expect.post[*tx.to].storage[0x00_bytes32] = 0x00_bytes32;
}

TEST_F(state_transition, eofcreate_deploy_container_max_size)
{
    rev = EVMC_PRAGUE;
    block.gas_limit = 10'000'000;
    tx.gas_limit = block.gas_limit;
    pre.get(tx.sender).balance = tx.gas_limit * tx.max_gas_price + tx.value + 1;

    const auto eof_header_size =
        static_cast<int>(bytecode{eof_bytecode(Opcode{OP_INVALID})}.size() - 1);
    const auto deploy_code = (0x5fff - eof_header_size) * bytecode{Opcode{OP_JUMPDEST}} + OP_STOP;
    const bytecode deploy_container = eof_bytecode(deploy_code);
    EXPECT_EQ(deploy_container.size(), 0x6000);

    // no aux data
    const auto init_code = returncontract(0, 0, 0);
    const bytecode init_container = eof_bytecode(init_code, 2).container(deploy_container);

    const auto factory_code =
        calldatacopy(0, 0, OP_CALLDATASIZE) +
        sstore(0, eofcreate().container(0).input(0, OP_CALLDATASIZE).salt(Salt)) + OP_STOP;
    const auto factory_container = eof_bytecode(factory_code, 4).container(init_container);

    tx.to = To;
    pre.insert(*tx.to, {.nonce = 1, .code = factory_container});

    expect.post[*tx.to].nonce = pre.get(*tx.to).nonce + 1;
    const auto create_address = compute_eofcreate_address(*tx.to, Salt, init_container);
    expect.post[*tx.to].storage[0x00_bytes32] = to_bytes32(create_address);
    expect.post[create_address].code = deploy_container;
}

TEST_F(state_transition, eofcreate_deploy_container_too_large)
{
    rev = EVMC_PRAGUE;
    block.gas_limit = 10'000'000;
    tx.gas_limit = block.gas_limit;
    pre.get(tx.sender).balance = tx.gas_limit * tx.max_gas_price + tx.value + 1;

    const auto eof_header_size =
        static_cast<int>(bytecode{eof_bytecode(Opcode{OP_INVALID})}.size() - 1);
    const auto deploy_code = (0x6000 - eof_header_size) * bytecode{Opcode{OP_JUMPDEST}} + OP_STOP;
    const bytecode deploy_container = eof_bytecode(deploy_code);
    EXPECT_EQ(deploy_container.size(), 0x6001);

    // no aux data
    const auto init_code = returncontract(0, 0, 0);
    const auto init_container = eof_bytecode(init_code, 2).container(deploy_container);

    const auto factory_code =
        calldatacopy(0, 0, OP_CALLDATASIZE) +
        sstore(0, eofcreate().container(0).input(0, OP_CALLDATASIZE).salt(Salt)) + OP_STOP;
    const auto factory_container = eof_bytecode(factory_code, 4).container(init_container);

    tx.to = To;
    pre.insert(*tx.to, {.nonce = 1, .code = factory_container});

    expect.post[*tx.to].nonce = pre.get(*tx.to).nonce + 1;
    expect.post[*tx.to].storage[0x00_bytes32] = 0x00_bytes32;
}

TEST_F(state_transition, eofcreate_appended_data_size_larger_than_64K)
{
    rev = EVMC_PRAGUE;
    block.gas_limit = 10'000'000;
    tx.gas_limit = block.gas_limit;
    pre.get(tx.sender).balance = tx.gas_limit * tx.max_gas_price + tx.value + 1;

    const auto aux_data = bytes(std::numeric_limits<uint16_t>::max(), 0);
    const auto deploy_data = "aa"_hex;
    const auto deploy_container = eof_bytecode(bytecode(OP_INVALID)).data(deploy_data);

    const auto init_code =
        calldatacopy(0, 0, OP_CALLDATASIZE) + returncontract(0, 0, OP_CALLDATASIZE);
    const bytecode init_container = eof_bytecode(init_code, 3).container(deploy_container);

    static constexpr bytes32 salt2{0xfe};
    const auto factory_code =
        calldatacopy(0, 0, OP_CALLDATASIZE) +
        // with aux data, final data size = 2**16
        sstore(0, eofcreate().container(0).input(0, OP_CALLDATASIZE).salt(Salt)) +
        // no aux_data - final data size = 1
        sstore(1, eofcreate().container(0).salt(salt2)) + OP_STOP;
    const auto factory_container = eof_bytecode(factory_code, 4).container(init_container);

    tx.to = To;

    tx.data = aux_data;

    pre.insert(*tx.to, {.nonce = 1, .code = factory_container});

    expect.post[*tx.to].nonce = pre.get(*tx.to).nonce + 2;  // 1 successful creation + 1 hard fail
    expect.post[*tx.to].storage[0x00_bytes32] = 0x00_bytes32;
    const auto create_address = compute_eofcreate_address(*tx.to, salt2, init_container);
    expect.post[*tx.to].storage[0x01_bytes32] = to_bytes32(create_address);
    expect.post[create_address].code = deploy_container;
    expect.post[create_address].nonce = 1;
}

TEST_F(state_transition, eofcreate_deploy_container_with_aux_data_too_large)
{
    rev = EVMC_PRAGUE;
    block.gas_limit = 10'000'000;
    tx.gas_limit = block.gas_limit;
    pre.get(tx.sender).balance = tx.gas_limit * tx.max_gas_price + tx.value + 1;

    const auto eof_header_size =
        static_cast<int>(bytecode{eof_bytecode(Opcode{OP_INVALID})}.size() - 1);
    const auto deploy_code = (0x5fff - eof_header_size) * bytecode{Opcode{OP_JUMPDEST}} + OP_STOP;
    const bytecode deploy_container = eof_bytecode(deploy_code);
    EXPECT_EQ(deploy_container.size(), 0x6000);

    // 1 byte aux data
    const auto init_code = returncontract(0, 0, 1);
    const auto init_container = eof_bytecode(init_code, 2).container(deploy_container);

    const auto factory_code =
        calldatacopy(0, 0, OP_CALLDATASIZE) +
        sstore(0, eofcreate().container(0).input(0, OP_CALLDATASIZE).salt(Salt)) + OP_STOP;
    const auto factory_container = eof_bytecode(factory_code, 4).container(init_container);

    tx.to = To;
    pre.insert(*tx.to, {.nonce = 1, .code = factory_container});

    expect.post[*tx.to].nonce = pre.get(*tx.to).nonce + 1;
    expect.post[*tx.to].storage[0x00_bytes32] = 0x00_bytes32;
}

TEST_F(state_transition, eofcreate_nested_eofcreate)
{
    rev = EVMC_PRAGUE;
    const auto deploy_data = "abcdef"_hex;
    const auto deploy_container = eof_bytecode(bytecode(OP_INVALID)).data(deploy_data);

    const auto deploy_data_nested = "ffffff"_hex;
    const auto deploy_container_nested =
        eof_bytecode(bytecode(OP_INVALID)).data(deploy_data_nested);

    const auto init_code_nested = returncontract(0, 0, 0);
    const bytecode init_container_nested =
        eof_bytecode(init_code_nested, 2).container(deploy_container_nested);

    const auto init_code = sstore(0, eofcreate().container(1).salt(Salt)) + returncontract(0, 0, 0);
    const bytecode init_container =
        eof_bytecode(init_code, 4).container(deploy_container).container(init_container_nested);

    const auto factory_code = sstore(0, eofcreate().container(0).salt(Salt)) + OP_STOP;
    const auto factory_container = eof_bytecode(factory_code, 4).container(init_container);

    tx.to = To;

    pre.insert(*tx.to, {.nonce = 1, .code = factory_container});

    expect.post[*tx.to].nonce = pre.get(*tx.to).nonce + 1;
    const auto create_address = compute_eofcreate_address(*tx.to, Salt, init_container);
    expect.post[*tx.to].storage[0x00_bytes32] = to_bytes32(create_address);
    expect.post[create_address].code = deploy_container;
    expect.post[create_address].nonce = 2;
    const auto create_address_nested =
        compute_eofcreate_address(create_address, Salt, init_container_nested);
    expect.post[create_address].storage[0x00_bytes32] = to_bytes32(create_address_nested);
    expect.post[create_address_nested].code = deploy_container_nested;
    expect.post[create_address_nested].nonce = 1;
}

TEST_F(state_transition, eofcreate_nested_eofcreate_revert)
{
    rev = EVMC_PRAGUE;

    const auto deploy_data_nested = "ffffff"_hex;
    const auto deploy_container_nested =
        eof_bytecode(bytecode(OP_INVALID)).data(deploy_data_nested);

    const auto init_code_nested = returncontract(0, 0, 0);
    const auto init_container_nested =
        eof_bytecode(init_code_nested, 2).container(deploy_container_nested);

    const auto init_code = sstore(0, eofcreate().container(0).salt(Salt)) + revert(0, 0);
    const auto init_container = eof_bytecode(init_code, 4).container(init_container_nested);

    const auto factory_code = sstore(0, eofcreate().container(0).salt(Salt)) + OP_STOP;
    const auto factory_container = eof_bytecode(factory_code, 4).container(init_container);

    tx.to = To;

    pre.insert(*tx.to, {.nonce = 1, .code = factory_container});

    expect.post[*tx.to].nonce = pre.get(*tx.to).nonce + 1;
    expect.post[*tx.to].storage[0x00_bytes32] = 0x00_bytes32;
}

TEST_F(state_transition, eofcreate_caller_balance_too_low)
{
    rev = EVMC_PRAGUE;
    const auto deploy_data = "abcdef"_hex;
    const auto deploy_container = eof_bytecode(bytecode{Opcode{OP_INVALID}}).data(deploy_data);

    const auto init_code =
        calldatacopy(0, 0, OP_CALLDATASIZE) + returncontract(0, 0, OP_CALLDATASIZE);
    const auto init_container = eof_bytecode(init_code, 3).container(deploy_container);

    const auto factory_code =
        calldatacopy(0, 0, OP_CALLDATASIZE) +
        sstore(0, eofcreate().container(0).input(0, OP_CALLDATASIZE).salt(Salt).value(10)) +
        sstore(1, 1) + OP_STOP;
    const auto factory_container = eof_bytecode(factory_code, 4).container(init_container);

    tx.to = To;
    pre.insert(*tx.to, {.nonce = 1, .code = factory_container});

    expect.post[*tx.to].nonce = pre.get(*tx.to).nonce;
    expect.post[*tx.to].storage[0x00_bytes32] = 0x00_bytes32;
    expect.post[*tx.to].storage[0x01_bytes32] = 0x01_bytes32;
}

TEST_F(state_transition, eofcreate_not_enough_gas_for_initcode_charge)
{
    rev = EVMC_PRAGUE;
    const auto deploy_container = eof_bytecode(bytecode(OP_INVALID));

    const auto init_code = returncontract(0, 0, 0);
    auto init_container = eof_bytecode(init_code, 2).container(deploy_container);
    const uint16_t init_data_size = std::numeric_limits<uint16_t>::max() / 2 -
                                    static_cast<uint16_t>(bytecode(init_container).size());
    const auto init_data = bytes(init_data_size, 0);
    init_container.data(init_data, init_data_size);
    EXPECT_EQ(bytecode(init_container).size(), std::numeric_limits<uint16_t>::max() / 2);

    const auto factory_code = sstore(0, eofcreate().container(0).salt(Salt)) + OP_STOP;
    const auto factory_container = eof_bytecode(factory_code, 4).container(init_container);

    tx.to = To;
    // tx intrinsic cost + EOFCREATE cost + initcode charge - not enough for pushes before EOFCREATE
    tx.gas_limit = 21'000 + 32'000 + (std::numeric_limits<uint16_t>::max() / 2 + 31) / 32 * 6;

    pre.insert(*tx.to, {.nonce = 1, .code = factory_container});

    expect.status = EVMC_OUT_OF_GAS;

    expect.post[*tx.to].nonce = pre.get(*tx.to).nonce;
    expect.post[*tx.to].storage[0x00_bytes32] = 0x00_bytes32;
}

TEST_F(state_transition, eofcreate_not_enough_gas_for_mem_expansion)
{
    rev = EVMC_PRAGUE;
    auto deploy_container = eof_bytecode(bytecode(OP_INVALID));
    // max size aux data
    const auto aux_data_size = static_cast<uint16_t>(
        std::numeric_limits<uint16_t>::max() - bytecode(deploy_container).size());
    deploy_container.data({}, aux_data_size);
    EXPECT_EQ(
        bytecode(deploy_container).size() + aux_data_size, std::numeric_limits<uint16_t>::max());

    const auto init_code =
        calldatacopy(0, 0, OP_CALLDATASIZE) + returncontract(0, 0, OP_CALLDATASIZE);
    const bytecode init_container = eof_bytecode(init_code, 3).container(deploy_container);

    const auto factory_code =
        sstore(0, eofcreate().container(0).input(0, aux_data_size).salt(Salt)) + OP_STOP;
    const auto factory_container = eof_bytecode(factory_code, 4).container(init_container);

    tx.to = To;
    // tx intrinsic cost + EOFCREATE cost + initcode charge + mem expansion size = not enough for
    // pushes before EOFCREATE
    const auto initcode_size_words = (init_container.size() + 31) / 32;
    const auto aux_data_size_words = (aux_data_size + 31) / 32;
    tx.gas_limit = 21'000 + 32'000 + static_cast<uint16_t>(6 * initcode_size_words) +
                   3 * aux_data_size_words + aux_data_size_words * aux_data_size_words / 512;

    pre.insert(*tx.to, {.nonce = 1, .code = factory_container});

    expect.status = EVMC_OUT_OF_GAS;

    expect.post[*tx.to].nonce = pre.get(*tx.to).nonce;
    expect.post[*tx.to].storage[0x00_bytes32] = 0x00_bytes32;
}

TEST_F(state_transition, returncontract_not_enough_gas_for_mem_expansion)
{
    rev = EVMC_PRAGUE;
    block.gas_limit = 10'000'000;
    tx.gas_limit = block.gas_limit;
    pre.get(tx.sender).balance = tx.gas_limit * tx.max_gas_price + tx.value + 1;

    auto deploy_container = eof_bytecode(bytecode(OP_INVALID));
    // max size aux data
    const auto aux_data_size = static_cast<uint16_t>(
        std::numeric_limits<uint16_t>::max() - bytecode(deploy_container).size());
    deploy_container.data({}, aux_data_size);
    EXPECT_EQ(
        bytecode(deploy_container).size() + aux_data_size, std::numeric_limits<uint16_t>::max());

    const auto init_code = returncontract(0, 0, aux_data_size);
    const bytecode init_container = eof_bytecode(init_code, 2).container(deploy_container);

    const auto factory_code = eofcreate().container(0).salt(Salt) + OP_POP + OP_STOP;
    const auto factory_container = eof_bytecode(factory_code, 4).container(init_container);

    tx.to = To;
    // tx intrinsic cost + EOFCREATE cost + initcode charge + mem expansion size = not enough for
    // pushes before RETURNDATALOAD
    const auto initcode_size_words = (init_container.size() + 31) / 32;
    const auto aux_data_size_words = (aux_data_size + 31) / 32;
    tx.gas_limit = 21'000 + 32'000 + static_cast<uint16_t>(6 * initcode_size_words) +
                   3 * aux_data_size_words + aux_data_size_words * aux_data_size_words / 512;

    pre.insert(*tx.to, {.nonce = 1, .code = factory_container});

    expect.post[*tx.to].nonce = pre.get(*tx.to).nonce + 1;
    expect.post[*tx.to].storage[0x00_bytes32] = 0x00_bytes32;
}

TEST_F(state_transition, eofcreate_clears_returndata)
{
    static constexpr auto returning_address = 0x3000_address;

    rev = EVMC_PRAGUE;
    const auto deploy_container = eof_bytecode(OP_STOP);

    const auto init_code = returncontract(0, 0, 0);
    const bytecode init_container = eof_bytecode(init_code, 2).container(deploy_container);

    const auto factory_code = sstore(0, extcall(returning_address)) + sstore(1, returndatasize()) +
                              sstore(2, eofcreate().container(0).salt(Salt)) +
                              sstore(3, returndatasize()) + sstore(4, 1) + OP_STOP;
    const auto factory_container = eof_bytecode(factory_code, 4).container(init_container);

    const auto returning_code = ret(0, 10);

    tx.to = To;

    pre.insert(*tx.to, {.nonce = 1, .code = factory_container});
    pre.insert(returning_address, {.nonce = 1, .code = returning_code});

    expect.post[*tx.to].nonce = pre.get(*tx.to).nonce + 1;
    expect.post[*tx.to].storage[0x00_bytes32] = 0x00_bytes32;
    expect.post[*tx.to].storage[0x01_bytes32] = 0x0a_bytes32;
    const auto create_address = compute_eofcreate_address(*tx.to, Salt, init_container);
    expect.post[*tx.to].storage[0x02_bytes32] = to_bytes32(create_address);
    expect.post[*tx.to].storage[0x03_bytes32] = 0x00_bytes32;
    expect.post[*tx.to].storage[0x04_bytes32] = 0x01_bytes32;
    expect.post[create_address].code = deploy_container;
    expect.post[create_address].nonce = 1;
    expect.post[returning_address].nonce = 1;
}

TEST_F(state_transition, eofcreate_failure_after_eofcreate_success)
{
    rev = EVMC_PRAGUE;
    block.gas_limit = 10'000'000;
    tx.gas_limit = block.gas_limit;
    pre.get(tx.sender).balance = tx.gas_limit * tx.max_gas_price + tx.value + 1;

    const auto deploy_container = eof_bytecode(OP_STOP);

    const auto init_code = returncontract(0, 0, 0);
    const bytecode init_container = eof_bytecode(init_code, 2).container(deploy_container);

    const auto factory_code = sstore(0, eofcreate().container(0).salt(Salt)) +
                              sstore(1, eofcreate().container(0).salt(Salt)) +  // address collision
                              sstore(2, returndatasize()) + sstore(3, 1) + OP_STOP;
    const auto factory_container = eof_bytecode(factory_code, 4).container(init_container);

    tx.to = To;

    pre.insert(*tx.to, {.nonce = 1, .code = factory_container});

    expect.post[*tx.to].nonce = pre.get(*tx.to).nonce + 2;
    const auto create_address = compute_eofcreate_address(*tx.to, Salt, init_container);
    expect.post[*tx.to].storage[0x00_bytes32] = to_bytes32(create_address);
    expect.post[*tx.to].storage[0x01_bytes32] = 0x00_bytes32;
    expect.post[*tx.to].storage[0x02_bytes32] = 0x00_bytes32;
    expect.post[*tx.to].storage[0x03_bytes32] = 0x01_bytes32;
    expect.post[create_address].code = deploy_container;
    expect.post[create_address].nonce = 1;
}

TEST_F(state_transition, eofcreate_call_created_contract)
{
    rev = EVMC_PRAGUE;
    const auto deploy_data = "abcdef"_hex;  // 3 bytes
    const auto static_aux_data =
        "aabbccdd00000000000000000000000000000000000000000000000000000000"_hex;  // 32 bytes
    const auto dynamic_aux_data = "eeff"_hex;                                    // 2 bytes
    const auto deploy_data_size =
        static_cast<uint16_t>(deploy_data.size() + static_aux_data.size());
    const auto deploy_code = rjumpv({6, 12}, calldataload(0)) +  // jump to one of 3 cases
                             35 + OP_DATALOAD + rjump(9) +       // read dynamic aux data
                             OP_DATALOADN + "0000" + rjump(3) +  // read pre_deploy_data_section
                             OP_DATALOADN + "0003" +             // read static aux data
                             ret_top();
    const auto deploy_container = eof_bytecode(deploy_code, 2).data(deploy_data, deploy_data_size);

    const auto init_code =
        calldatacopy(0, 0, OP_CALLDATASIZE) + returncontract(0, 0, OP_CALLDATASIZE);
    const bytecode init_container = eof_bytecode(init_code, 3).container(deploy_container);

    const auto create_address = compute_eofcreate_address(To, Salt, init_container);

    const auto factory_code =
        calldatacopy(0, 0, OP_CALLDATASIZE) +
        sstore(0, eofcreate().container(0).input(0, OP_CALLDATASIZE).salt(Salt)) +
        mcopy(0, OP_CALLDATASIZE, 32) +                 // zero out first 32-byte word of memory
        extcall(create_address).input(0, 1) + OP_POP +  // calldata 0
        sstore(1, returndataload(0)) + mstore8(31, 1) +
        extcall(create_address).input(0, 32) +  // calldata 1
        OP_POP + sstore(2, returndataload(0)) + mstore8(31, 2) +
        extcall(create_address).input(0, 32) +  // calldata 2
        OP_POP + sstore(3, returndataload(0)) + sstore(4, 1) + OP_STOP;
    const auto factory_container = eof_bytecode(factory_code, 4).container(init_container);

    tx.to = To;

    tx.data = static_aux_data + dynamic_aux_data;

    pre.insert(*tx.to, {.nonce = 1, .code = factory_container});

    expect.post[*tx.to].nonce = pre.get(*tx.to).nonce + 1;
    expect.post[*tx.to].storage[0x00_bytes32] = to_bytes32(create_address);
    expect.post[*tx.to].storage[0x01_bytes32] =
        0xabcdefaabbccdd00000000000000000000000000000000000000000000000000_bytes32;
    evmc::bytes32 static_aux_data_32;
    std::copy_n(static_aux_data.data(), static_aux_data.size(), &static_aux_data_32.bytes[0]);
    expect.post[*tx.to].storage[0x02_bytes32] = static_aux_data_32;
    evmc::bytes32 dynamic_aux_data_32;
    std::copy_n(dynamic_aux_data.data(), dynamic_aux_data.size(), &dynamic_aux_data_32.bytes[0]);
    expect.post[*tx.to].storage[0x03_bytes32] = dynamic_aux_data_32;
    expect.post[*tx.to].storage[0x04_bytes32] = 0x01_bytes32;
    expect.post[create_address].nonce = 1;
}

TEST_F(state_transition, creation_tx)
{
    rev = EVMC_PRAGUE;
    const auto deploy_container = eof_bytecode(bytecode(OP_INVALID));

    const auto init_code = returncontract(0, 0, 0);
    const bytecode init_container = eof_bytecode(init_code, 2).container(deploy_container);

    tx.data = init_container;

    expect.post[Sender].nonce = pre.get(Sender).nonce + 1;
    const auto create_address = compute_create_address(Sender, pre.get(Sender).nonce);
    expect.post[create_address].code = deploy_container;
    expect.post[create_address].nonce = 1;
}

TEST_F(state_transition, creation_tx_deploy_data)
{
    rev = EVMC_PRAGUE;
    const auto deploy_data = "abcdef"_hex;
    const auto deploy_container = eof_bytecode(bytecode(OP_INVALID)).data(deploy_data);

    const auto init_code = returncontract(0, 0, 0);
    const bytecode init_container = eof_bytecode(init_code, 2).container(deploy_container);

    tx.data = init_container;

    expect.post[Sender].nonce = pre.get(Sender).nonce + 1;
    const auto create_address = compute_create_address(Sender, pre.get(Sender).nonce);
    expect.post[create_address].code = deploy_container;
    expect.post[create_address].nonce = 1;
}

TEST_F(state_transition, creation_tx_auxdata_in_calldata)
{
    rev = EVMC_PRAGUE;
    const auto deploy_data = "abcdef"_hex;
    const auto aux_data = "aabbccddeeff"_hex;
    const auto deploy_data_size = static_cast<uint16_t>(deploy_data.size());
    const auto deploy_container =
        eof_bytecode(bytecode(OP_INVALID)).data(deploy_data, deploy_data_size);

    const auto init_code =
        calldatacopy(0, 0, OP_CALLDATASIZE) + returncontract(0, 0, OP_CALLDATASIZE);
    const bytecode init_container = eof_bytecode(init_code, 3).container(deploy_container);

    tx.data = init_container + bytecode(aux_data);
    const auto expected_container = eof_bytecode(bytecode(OP_INVALID)).data(deploy_data + aux_data);

    expect.post[Sender].nonce = pre.get(Sender).nonce + 1;
    const auto create_address = compute_create_address(Sender, pre.get(Sender).nonce);
    expect.post[create_address].code = expected_container;
    expect.post[create_address].nonce = 1;
}

TEST_F(state_transition, creation_tx_dataloadn_referring_to_auxdata)
{
    rev = EVMC_PRAGUE;
    const auto deploy_data = bytes(64, 0x01);
    const auto aux_data = bytes(32, 0x03);
    const auto deploy_data_size = static_cast<uint16_t>(deploy_data.size() + aux_data.size());
    // DATALOADN{64} - referring to data that will be appended as aux_data
    const auto deploy_code = bytecode(OP_DATALOADN) + "0040" + ret_top();
    const auto deploy_container = eof_bytecode(deploy_code, 2).data(deploy_data, deploy_data_size);

    const auto init_code =
        calldatacopy(0, 0, OP_CALLDATASIZE) + returncontract(0, 0, OP_CALLDATASIZE);
    const bytecode init_container = eof_bytecode(init_code, 3).container(deploy_container);

    tx.data = init_container + bytecode(aux_data);

    const auto expected_container = eof_bytecode(deploy_code, 2).data(deploy_data + aux_data);

    expect.post[Sender].nonce = pre.get(Sender).nonce + 1;
    const auto create_address = compute_create_address(Sender, pre.get(Sender).nonce);
    expect.post[create_address].code = expected_container;
    expect.post[create_address].nonce = 1;
}

TEST_F(state_transition, creation_tx_initcontainer_aborts)
{
    rev = EVMC_PRAGUE;
    const auto init_code = bytecode{Opcode{OP_INVALID}};
    const bytecode init_container = eof_bytecode(init_code, 0);

    tx.data = init_container;

    expect.post[Sender].nonce = pre.get(Sender).nonce + 1;
    expect.status = EVMC_INVALID_INSTRUCTION;
}

TEST_F(state_transition, creation_tx_initcontainer_return)
{
    rev = EVMC_PRAGUE;
    const auto init_code = bytecode{0xaa + ret_top()};
    const bytecode init_container = eof_bytecode(init_code, 2);

    tx.data = init_container;

    expect.post[Sender].nonce = pre.get(Sender).nonce + 1;
    expect.status = EVMC_UNDEFINED_INSTRUCTION;
}

TEST_F(state_transition, creation_tx_initcontainer_stop)
{
    rev = EVMC_PRAGUE;
    const auto init_code = bytecode{Opcode{OP_STOP}};
    const bytecode init_container = eof_bytecode(init_code, 0);

    tx.data = init_container;

    expect.post[Sender].nonce = pre.get(Sender).nonce + 1;
    expect.status = EVMC_UNDEFINED_INSTRUCTION;
}

TEST_F(state_transition, creation_tx_initcontainer_max_size)
{
    rev = EVMC_PRAGUE;
    block.gas_limit = 10'000'000;
    tx.gas_limit = block.gas_limit;
    pre.get(tx.sender).balance = tx.gas_limit * tx.max_gas_price + tx.value + 1;

    const auto deploy_container = eof_bytecode(bytecode(OP_INVALID));

    const auto init_code = returncontract(0, 0, 0);
    const bytecode init_container_no_data = eof_bytecode(init_code, 2).container(deploy_container);
    const auto data_size = 0xc000 - init_container_no_data.size();
    const bytecode init_container =
        eof_bytecode(init_code, 2).container(deploy_container).data(bytes(data_size, 0));
    EXPECT_EQ(init_container.size(), 0xc000);

    tx.data = init_container;

    expect.post[Sender].nonce = pre.get(Sender).nonce + 1;
    const auto create_address = compute_create_address(Sender, pre.get(Sender).nonce);
    expect.post[create_address].code = deploy_container;
    expect.post[create_address].nonce = 1;
}

TEST_F(state_transition, creation_tx_initcontainer_too_large)
{
    rev = EVMC_PRAGUE;
    block.gas_limit = 10'000'000;
    tx.gas_limit = block.gas_limit;
    pre.get(tx.sender).balance = tx.gas_limit * tx.max_gas_price + tx.value + 1;

    const auto deploy_container = eof_bytecode(bytecode(OP_INVALID));

    const auto init_code = returncontract(0, 0, 0);
    const bytecode init_container_no_data = eof_bytecode(init_code, 2).container(deploy_container);
    const auto data_size = 0xc001 - init_container_no_data.size();
    const bytecode init_container =
        eof_bytecode(init_code, 2).container(deploy_container).data(bytes(data_size, 0));
    EXPECT_EQ(init_container.size(), 0xc001);

    tx.data = init_container;

    expect.tx_error = INIT_CODE_SIZE_LIMIT_EXCEEDED;
}

TEST_F(state_transition, creation_tx_deploy_container_max_size)
{
    rev = EVMC_PRAGUE;
    block.gas_limit = 10'000'000;
    tx.gas_limit = block.gas_limit;
    pre.get(tx.sender).balance = tx.gas_limit * tx.max_gas_price + tx.value + 1;

    const auto eof_header_size =
        static_cast<int>(bytecode{eof_bytecode(Opcode{OP_INVALID})}.size() - 1);
    const auto deploy_code = (0x5fff - eof_header_size) * bytecode{Opcode{OP_JUMPDEST}} + OP_STOP;
    const bytecode deploy_container = eof_bytecode(deploy_code);
    EXPECT_EQ(deploy_container.size(), 0x6000);

    // no aux data
    const auto init_code = returncontract(0, 0, 0);
    const bytecode init_container = eof_bytecode(init_code, 2).container(deploy_container);

    tx.data = init_container;

    expect.post[Sender].nonce = pre.get(Sender).nonce + 1;
    const auto create_address = compute_create_address(Sender, pre.get(Sender).nonce);
    expect.post[create_address].code = deploy_container;
}

TEST_F(state_transition, creation_tx_deploy_container_too_large)
{
    rev = EVMC_PRAGUE;
    block.gas_limit = 10'000'000;
    tx.gas_limit = block.gas_limit;
    pre.get(tx.sender).balance = tx.gas_limit * tx.max_gas_price + tx.value + 1;

    const auto eof_header_size =
        static_cast<int>(bytecode{eof_bytecode(Opcode{OP_INVALID})}.size() - 1);
    const auto deploy_code = (0x6000 - eof_header_size) * bytecode{Opcode{OP_JUMPDEST}} + OP_STOP;
    const bytecode deploy_container = eof_bytecode(deploy_code);
    EXPECT_EQ(deploy_container.size(), 0x6001);

    // no aux data
    const auto init_code = returncontract(0, 0, 0);
    const bytecode init_container = eof_bytecode(init_code, 2).container(deploy_container);

    tx.data = init_container;

    expect.post[Sender].nonce = pre.get(Sender).nonce + 1;
    expect.status = EVMC_FAILURE;
}

TEST_F(state_transition, creation_tx_nested_eofcreate)
{
    rev = EVMC_PRAGUE;
    const auto deploy_data = "abcdef"_hex;
    const auto deploy_container = eof_bytecode(bytecode(OP_INVALID)).data(deploy_data);

    const auto deploy_data_nested = "ffffff"_hex;
    const auto deploy_container_nested =
        eof_bytecode(bytecode(OP_INVALID)).data(deploy_data_nested);

    const auto init_code_nested = returncontract(0, 0, 0);
    const bytecode init_container_nested =
        eof_bytecode(init_code_nested, 2).container(deploy_container_nested);

    const auto init_code = sstore(0, eofcreate().container(1).salt(Salt)) + returncontract(0, 0, 0);
    const bytecode init_container =
        eof_bytecode(init_code, 4).container(deploy_container).container(init_container_nested);

    tx.data = init_container;

    expect.post[Sender].nonce = pre.get(Sender).nonce + 1;
    const auto create_address = compute_create_address(Sender, pre.get(Sender).nonce);
    expect.post[create_address].code = deploy_container;
    expect.post[create_address].nonce = 2;
    const auto create_address_nested =
        compute_eofcreate_address(create_address, Salt, init_container_nested);
    expect.post[create_address].storage[0x00_bytes32] = to_bytes32(create_address_nested);
    expect.post[create_address_nested].code = deploy_container_nested;
    expect.post[create_address_nested].nonce = 1;
}

TEST_F(state_transition, creation_tx_invalid_initcode_header)
{
    rev = EVMC_PRAGUE;
    const auto deploy_container = eof_bytecode(bytecode(OP_INVALID));

    const auto init_code = returncontract(0, 0, 0);
    bytes init_container = eof_bytecode(init_code, 2).container(deploy_container);

    assert(init_container[3] == 0x01);
    init_container[3] = 0x04;  // Data section as first section in the header invalid.

    tx.data = init_container;

    expect.post[Sender].nonce = pre.get(Sender).nonce + 1;
    expect.status = EVMC_FAILURE;
    expect.gas_used = 53516;
}

TEST_F(state_transition, creation_tx_invalid_initcode)
{
    rev = EVMC_PRAGUE;
    const auto deploy_container = eof_bytecode(bytecode(OP_INVALID));

    const auto init_code = returncontract(0, 0, 0);
    const bytes init_container =
        eof_bytecode(init_code, 123).container(deploy_container);  // Invalid EOF

    tx.data = init_container;

    expect.post[Sender].nonce = pre.get(Sender).nonce + 1;
    expect.status = EVMC_FAILURE;
    expect.gas_used = 53516;
}

TEST_F(state_transition, creation_tx_truncated_data_initcode)
{
    rev = EVMC_PRAGUE;
    const auto deploy_container = eof_bytecode(bytecode(OP_INVALID));

    const auto init_code = returncontract(0, 0, 0);
    const bytes init_container =
        eof_bytecode(init_code, 2).data("", 1).container(deploy_container);  // Truncated data

    tx.data = init_container;

    expect.post[Sender].nonce = pre.get(Sender).nonce + 1;
    expect.status = EVMC_FAILURE;
    expect.gas_used = 53528;
}

TEST_F(state_transition, creation_tx_invalid_deploycode)
{
    rev = EVMC_PRAGUE;
    const auto deploy_container = eof_bytecode(bytecode(OP_INVALID), 123);  // Invalid EOF

    const auto init_code = returncontract(0, 0, 0);
    const bytes init_container = eof_bytecode(init_code, 2).container(deploy_container);

    tx.data = init_container;

    expect.post[Sender].nonce = pre.get(Sender).nonce + 1;
    expect.status = EVMC_FAILURE;
    expect.gas_used = 53528;
}

TEST_F(state_transition, creation_tx_invalid_eof_version)
{
    rev = EVMC_PRAGUE;
    const auto deploy_container = eof_bytecode(bytecode(OP_INVALID));

    const auto init_code = returncontract(0, 0, 0);
    bytes init_container = eof_bytecode(init_code, 2).container(deploy_container);

    assert(init_container[2] == 0x01);
    init_container[2] = 0x02;

    tx.data = init_container;

    expect.post[Sender].nonce = pre.get(Sender).nonce + 1;
    expect.status = EVMC_FAILURE;
    expect.gas_used = 53516;
}

TEST_F(state_transition, txcreate_empty_auxdata)
{
    rev = EVMC_OSAKA;
    const auto deploy_data = "abcdef"_hex;
    const auto deploy_container = eof_bytecode(bytecode(OP_INVALID)).data(deploy_data);

    const auto init_code = returncontract(0, 0, 0);
    const bytecode init_container = eof_bytecode(init_code, 2).container(deploy_container);

    tx.type = Transaction::Type::initcodes;
    tx.initcodes.push_back(init_container);

    const auto factory_code =
        txcreate().initcode(keccak256(init_container)).input(0, 0).salt(Salt) + ret_top();
    const auto factory_container = eof_bytecode(factory_code, 5);

    tx.to = To;
    pre.insert(*tx.to, {.nonce = 1, .code = factory_container});

    expect.post[*tx.to].nonce = pre.get(*tx.to).nonce + 1;
    const auto create_address = compute_eofcreate_address(*tx.to, Salt, init_container);
    expect.post[create_address].code = deploy_container;
    expect.post[create_address].nonce = 1;
}

TEST_F(state_transition, txcreate_extcall_returncontract)
{
    rev = EVMC_OSAKA;
    constexpr auto callee = 0xca11ee_address;
    const auto deploy_container = eof_bytecode(bytecode(OP_INVALID));

    pre.insert(
        callee, {
                    .code = eof_bytecode(returncontract(0, 0, 0), 2).container(deploy_container),
                });

    const auto init_code = mstore(0, extcall(callee)) + revert(0, 32);
    const bytecode init_container = eof_bytecode(init_code, 4);

    tx.type = Transaction::Type::initcodes;
    tx.initcodes.push_back(init_container);

    const auto factory_code = sstore(0, txcreate().initcode(keccak256(init_container)).salt(Salt)) +
                              sstore(1, returndataload(0)) + OP_STOP;
    const auto factory_container = eof_bytecode(factory_code, 5);

    tx.to = To;

    pre.insert(*tx.to, {.nonce = 1, .code = factory_container});

    expect.post[*tx.to].nonce = pre.get(*tx.to).nonce + 1;
    // No new address returned from TXCREATE.
    expect.post[*tx.to].storage[0x00_bytes32] = 0x00_bytes32;
    // Internal EXTCALL returned 2 (abort).
    expect.post[*tx.to].storage[0x01_bytes32] = 0x02_bytes32;
    expect.post[callee].exists = true;
}

TEST_F(state_transition, txcreate_auxdata_equal_to_declared)
{
    rev = EVMC_OSAKA;
    const auto deploy_data = "abcdef"_hex;
    const auto aux_data = "aabbccddeeff"_hex;
    const auto deploy_data_size = static_cast<uint16_t>(deploy_data.size() + aux_data.size());
    const auto deploy_container =
        eof_bytecode(bytecode(OP_INVALID)).data(deploy_data, deploy_data_size);

    const auto init_code =
        calldatacopy(0, 0, OP_CALLDATASIZE) + returncontract(0, 0, OP_CALLDATASIZE);
    const bytecode init_container = eof_bytecode(init_code, 3).container(deploy_container);

    tx.type = Transaction::Type::initcodes;
    tx.initcodes.push_back(init_container);

    const auto factory_code =
        calldatacopy(0, 0, OP_CALLDATASIZE) +
        txcreate().initcode(keccak256(init_container)).input(0, OP_CALLDATASIZE).salt(Salt) +
        ret_top();
    const auto factory_container = eof_bytecode(factory_code, 5);

    tx.to = To;
    tx.data = aux_data;
    pre.insert(*tx.to, {.nonce = 1, .code = factory_container});

    const auto expected_container = eof_bytecode(bytecode(OP_INVALID)).data(deploy_data + aux_data);

    expect.post[*tx.to].nonce = pre.get(*tx.to).nonce + 1;
    const auto create_address = compute_eofcreate_address(*tx.to, Salt, init_container);
    expect.post[create_address].code = expected_container;
    expect.post[create_address].nonce = 1;
}

TEST_F(state_transition, txcreate_auxdata_longer_than_declared)
{
    rev = EVMC_OSAKA;
    const auto deploy_data = "abcdef"_hex;
    const auto aux_data1 = "aabbccdd"_hex;
    const auto aux_data2 = "eeff"_hex;
    const auto deploy_data_size = static_cast<uint16_t>(deploy_data.size() + aux_data1.size());
    const auto deploy_container =
        eof_bytecode(bytecode(OP_INVALID)).data(deploy_data, deploy_data_size);

    const auto init_code =
        calldatacopy(0, 0, OP_CALLDATASIZE) + returncontract(0, 0, OP_CALLDATASIZE);
    const bytecode init_container = eof_bytecode(init_code, 3).container(deploy_container);

    tx.type = Transaction::Type::initcodes;
    tx.initcodes.push_back(init_container);

    const auto factory_code =
        calldatacopy(0, 0, OP_CALLDATASIZE) +
        txcreate().initcode(keccak256(init_container)).input(0, OP_CALLDATASIZE).salt(Salt) +
        ret_top();
    const auto factory_container = eof_bytecode(factory_code, 5);

    tx.to = To;
    tx.data = aux_data1 + aux_data2;
    pre.insert(*tx.to, {.nonce = 1, .code = factory_container});

    const auto expected_container =
        eof_bytecode(bytecode(OP_INVALID)).data(deploy_data + aux_data1 + aux_data2);

    expect.post[*tx.to].nonce = pre.get(*tx.to).nonce + 1;
    const auto create_address = compute_eofcreate_address(*tx.to, Salt, init_container);
    expect.post[create_address].code = expected_container;
    expect.post[create_address].nonce = 1;
}

TEST_F(state_transition, txcreate_auxdata_shorter_than_declared)
{
    rev = EVMC_OSAKA;
    const auto deploy_data = "abcdef"_hex;
    const auto aux_data = "aabbccddeeff"_hex;
    const auto deploy_data_size = static_cast<uint16_t>(deploy_data.size() + aux_data.size() + 1);
    const auto deploy_container =
        eof_bytecode(bytecode(OP_INVALID)).data(deploy_data, deploy_data_size);

    const auto init_code =
        calldatacopy(0, 0, OP_CALLDATASIZE) + returncontract(0, 0, OP_CALLDATASIZE);
    const bytecode init_container = eof_bytecode(init_code, 3).container(deploy_container);

    tx.type = Transaction::Type::initcodes;
    tx.initcodes.push_back(init_container);

    const auto factory_code =
        calldatacopy(0, 0, OP_CALLDATASIZE) +
        txcreate().initcode(keccak256(init_container)).input(0, OP_CALLDATASIZE).salt(Salt) +
        ret_top();
    const auto factory_container = eof_bytecode(factory_code, 5);

    tx.to = To;
    tx.data = aux_data;
    pre.insert(*tx.to, {.nonce = 1, .code = factory_container});

    expect.post[*tx.to].nonce = pre.get(*tx.to).nonce + 1;
}

TEST_F(state_transition, txcreate_stray_data_initcontainer)
{
    rev = EVMC_PRAGUE;
    const auto deploy_container = eof_bytecode(bytecode(OP_INVALID));

    const auto init_code = returncontract(0, 0, 0);
    const auto stray_data = "abcdef"_hex;
    const bytecode init_container =
        eof_bytecode(init_code, 2).container(deploy_container) + stray_data;

    tx.type = Transaction::Type::initcodes;
    tx.initcodes.push_back(init_container);

    const auto factory_code =
        calldatacopy(0, 0, OP_CALLDATASIZE) +
        txcreate().initcode(keccak256(init_container)).input(0, OP_CALLDATASIZE).salt(Salt) +
        OP_DUP1 + push(1) + OP_SSTORE + ret_top();
    const auto factory_container = eof_bytecode(factory_code, 5);

    tx.to = To;
    pre.insert(*tx.to, {.nonce = 1, .code = factory_container});

    expect.post[tx.sender].nonce = pre.get(tx.sender).nonce + 1;
    expect.post[*tx.to].nonce = pre.get(*tx.to).nonce;  // CREATE caller's nonce must not be bumped
    expect.post[*tx.to].storage[0x01_bytes32] = 0x00_bytes32;  // CREATE must fail
}

TEST_F(state_transition, txcreate_dataloadn_referring_to_auxdata)
{
    rev = EVMC_OSAKA;
    const auto deploy_data = bytes(64, 0);
    const auto aux_data = bytes(32, 0);
    const auto deploy_data_size = static_cast<uint16_t>(deploy_data.size() + aux_data.size());
    // DATALOADN{64} - referring to data that will be appended as aux_data
    const auto deploy_code = bytecode(OP_DATALOADN) + "0040" + ret_top();
    const auto deploy_container = eof_bytecode(deploy_code, 2).data(deploy_data, deploy_data_size);

    const auto init_code = returncontract(0, 0, 32);
    const bytecode init_container = eof_bytecode(init_code, 2).container(deploy_container);

    tx.type = Transaction::Type::initcodes;
    tx.initcodes.push_back(init_container);

    const auto factory_code =
        sstore(0, txcreate().initcode(keccak256(init_container)).input(0, 0).salt(Salt)) +
        sstore(1, 1) + OP_STOP;
    const auto factory_container = eof_bytecode(factory_code, 5);

    tx.to = To;
    pre.insert(*tx.to, {.nonce = 1, .code = factory_container});

    const auto expected_container = eof_bytecode(deploy_code, 2).data(deploy_data + aux_data);

    expect.post[*tx.to].nonce = pre.get(*tx.to).nonce + 1;
    const auto create_address = compute_eofcreate_address(*tx.to, Salt, init_container);
    expect.post[*tx.to].storage[0x00_bytes32] = to_bytes32(create_address);
    expect.post[*tx.to].storage[0x01_bytes32] = 0x01_bytes32;
    expect.post[create_address].code = expected_container;
    expect.post[create_address].nonce = 1;
}

TEST_F(state_transition, txcreate_revert_empty_returndata)
{
    rev = EVMC_OSAKA;
    const auto init_code = revert(0, 0);
    const bytecode init_container = eof_bytecode(init_code, 2);

    tx.type = Transaction::Type::initcodes;
    tx.initcodes.push_back(init_container);

    const auto factory_code =
        calldatacopy(0, 0, OP_CALLDATASIZE) +
        sstore(0,
            txcreate().initcode(keccak256(init_container)).input(0, OP_CALLDATASIZE).salt(Salt)) +
        sstore(1, OP_RETURNDATASIZE) + OP_STOP;
    const auto factory_container = eof_bytecode(factory_code, 5);

    tx.to = To;
    pre.insert(*tx.to, {.nonce = 1, .code = factory_container});

    expect.post[*tx.to].nonce = pre.get(*tx.to).nonce + 1;
    expect.post[*tx.to].storage[0x00_bytes32] = 0x00_bytes32;
    expect.post[*tx.to].storage[0x01_bytes32] = 0x00_bytes32;
}

TEST_F(state_transition, txcreate_revert_non_empty_returndata)
{
    rev = EVMC_OSAKA;
    const auto init_code = mstore8(0, 0xaa) + revert(0, 1);
    const bytecode init_container = eof_bytecode(init_code, 2);

    tx.type = Transaction::Type::initcodes;
    tx.initcodes.push_back(init_container);

    const auto factory_code =
        calldatacopy(0, 0, OP_CALLDATASIZE) +
        sstore(0,
            txcreate().initcode(keccak256(init_container)).input(0, OP_CALLDATASIZE).salt(Salt)) +
        sstore(1, OP_RETURNDATASIZE) + OP_STOP;
    const auto factory_container = eof_bytecode(factory_code, 5);

    tx.to = To;
    pre.insert(*tx.to, {.nonce = 1, .code = factory_container});

    expect.post[*tx.to].nonce = pre.get(*tx.to).nonce + 1;
    expect.post[*tx.to].storage[0x00_bytes32] = 0x00_bytes32;
    expect.post[*tx.to].storage[0x01_bytes32] = 0x01_bytes32;
}

TEST_F(state_transition, txcreate_initcontainer_aborts)
{
    rev = EVMC_OSAKA;
    const auto init_code = bytecode{Opcode{OP_INVALID}};
    const bytecode init_container = eof_bytecode(init_code, 0);

    tx.type = Transaction::Type::initcodes;
    tx.initcodes.push_back(init_container);

    const auto factory_code =
        calldatacopy(0, 0, OP_CALLDATASIZE) +
        sstore(0,
            txcreate().initcode(keccak256(init_container)).input(0, OP_CALLDATASIZE).salt(Salt)) +
        OP_STOP;
    const auto factory_container = eof_bytecode(factory_code, 5);

    tx.to = To;
    pre.insert(*tx.to, {.nonce = 1, .code = factory_container});

    expect.post[*tx.to].nonce = pre.get(*tx.to).nonce + 1;
    expect.post[*tx.to].storage[0x00_bytes32] = 0x00_bytes32;
}

TEST_F(state_transition, txcreate_initcontainer_return)
{
    rev = EVMC_OSAKA;
    const auto init_code = bytecode{0xaa + ret_top()};
    const bytecode init_container = eof_bytecode(init_code, 2);

    tx.type = Transaction::Type::initcodes;
    tx.initcodes.push_back(init_container);

    const auto factory_code =
        calldatacopy(0, 0, OP_CALLDATASIZE) +
        sstore(0,
            txcreate().initcode(keccak256(init_container)).input(0, OP_CALLDATASIZE).salt(Salt)) +
        OP_STOP;
    const auto factory_container = eof_bytecode(factory_code, 5);

    tx.to = To;
    pre.insert(*tx.to, {.nonce = 1, .code = factory_container});

    expect.post[*tx.to].nonce = pre.get(*tx.to).nonce + 1;
    expect.post[*tx.to].storage[0x00_bytes32] = 0x00_bytes32;
}

TEST_F(state_transition, txcreate_initcontainer_stop)
{
    rev = EVMC_OSAKA;
    const auto init_code = bytecode{Opcode{OP_STOP}};
    const bytecode init_container = eof_bytecode(init_code, 0);

    tx.type = Transaction::Type::initcodes;
    tx.initcodes.push_back(init_container);

    const auto factory_code =
        calldatacopy(0, 0, OP_CALLDATASIZE) +
        sstore(0,
            txcreate().initcode(keccak256(init_container)).input(0, OP_CALLDATASIZE).salt(Salt)) +
        OP_STOP;
    const auto factory_container = eof_bytecode(factory_code, 5);

    tx.to = To;
    pre.insert(*tx.to, {.nonce = 1, .code = factory_container});

    expect.post[*tx.to].nonce = pre.get(*tx.to).nonce + 1;
    expect.post[*tx.to].storage[0x00_bytes32] = 0x00_bytes32;
}

TEST_F(state_transition, txcreate_initcontainer_max_size)
{
    rev = EVMC_OSAKA;
    block.gas_limit = 10'000'000;
    tx.gas_limit = block.gas_limit;
    pre.get(tx.sender).balance = tx.gas_limit * tx.max_gas_price + tx.value + 1;

    const auto deploy_container = eof_bytecode(bytecode(OP_INVALID));

    const auto init_code = returncontract(0, 0, 0);
    const bytecode init_container_no_data = eof_bytecode(init_code, 2).container(deploy_container);
    const auto data_size = 0xc000 - init_container_no_data.size();
    const bytecode init_container =
        eof_bytecode(init_code, 2).container(deploy_container).data(bytes(data_size, 0));
    EXPECT_EQ(init_container.size(), 0xc000);

    tx.type = Transaction::Type::initcodes;
    tx.initcodes.push_back(init_container);

    const auto factory_code =
        txcreate().initcode(keccak256(init_container)).input(0, 0).salt(Salt) + ret_top();
    const auto factory_container = eof_bytecode(factory_code, 5);

    tx.to = To;
    pre.insert(*tx.to, {.nonce = 1, .code = factory_container});

    expect.post[*tx.to].nonce = pre.get(*tx.to).nonce + 1;
    const auto create_address = compute_eofcreate_address(*tx.to, Salt, init_container);
    expect.post[create_address].code = deploy_container;
    expect.post[create_address].nonce = 1;
}

TEST_F(state_transition, txcreate_initcontainer_empty)
{
    rev = EVMC_OSAKA;

    const bytecode empty_init_container{};

    const auto deploy_container = eof_bytecode(bytecode(OP_INVALID));

    const auto init_code = returncontract(0, 0, 0);
    const bytes init_container = eof_bytecode(init_code, 2).container(deploy_container);

    tx.type = Transaction::Type::initcodes;
    tx.initcodes.push_back(init_container);
    tx.initcodes.push_back(empty_init_container);

    const auto factory_code = txcreate().initcode(keccak256(init_container)) + ret_top();
    const auto factory_container = eof_bytecode(factory_code, 5);

    tx.to = To;
    pre.insert(*tx.to, {.nonce = 1, .code = factory_container});

    expect.tx_error = INIT_CODE_EMPTY;
    expect.post[*tx.to].exists = true;
}

TEST_F(state_transition, txcreate_no_initcontainer)
{
    rev = EVMC_OSAKA;

    tx.type = Transaction::Type::initcodes;

    const auto factory_code = txcreate().initcode(keccak256(bytecode())) + ret_top();
    const auto factory_container = eof_bytecode(factory_code, 5);

    tx.to = To;
    pre.insert(*tx.to, {.nonce = 1, .code = factory_container});

    expect.tx_error = INIT_CODE_COUNT_ZERO;
    expect.post[*tx.to].exists = true;
}

TEST_F(state_transition, txcreate_initcontainer_too_large)
{
    rev = EVMC_OSAKA;
    block.gas_limit = 10'000'000;
    tx.gas_limit = block.gas_limit;
    pre.get(tx.sender).balance = tx.gas_limit * tx.max_gas_price + tx.value + 1;

    const auto deploy_container = eof_bytecode(bytecode(OP_INVALID));

    const auto init_code = returncontract(0, 0, 0);
    const bytecode init_container_no_data = eof_bytecode(init_code, 2).container(deploy_container);
    const auto data_size = 0xc001 - init_container_no_data.size();
    const bytecode init_container =
        eof_bytecode(init_code, 2).container(deploy_container).data(bytes(data_size, 0));
    EXPECT_EQ(init_container.size(), 0xc001);

    tx.type = Transaction::Type::initcodes;
    tx.initcodes.push_back(init_container);

    const auto factory_code =
        txcreate().initcode(keccak256(init_container)).input(0, 0).salt(Salt) + ret_top();
    const auto factory_container = eof_bytecode(factory_code, 5);

    tx.to = To;
    pre.insert(*tx.to, {.nonce = 1, .code = factory_container});

    expect.tx_error = INIT_CODE_SIZE_LIMIT_EXCEEDED;
    expect.post[*tx.to].exists = true;
}

TEST_F(state_transition, txcreate_too_many_initcontainers)
{
    rev = EVMC_OSAKA;
    block.gas_limit = 10'000'000;
    tx.gas_limit = block.gas_limit;
    pre.get(tx.sender).balance = tx.gas_limit * tx.max_gas_price + tx.value + 1;

    const auto deploy_container = eof_bytecode(bytecode(OP_INVALID));

    const auto init_code = returncontract(0, 0, 0);
    const bytecode init_container = eof_bytecode(init_code, 2).container(deploy_container);

    tx.type = Transaction::Type::initcodes;
    tx.initcodes.assign(257, init_container);

    const auto factory_code =
        txcreate().initcode(keccak256(init_container)).input(0, 0).salt(Salt) + ret_top();
    const auto factory_container = eof_bytecode(factory_code, 5);

    tx.to = To;
    pre.insert(*tx.to, {.nonce = 1, .code = factory_container});

    expect.tx_error = INIT_CODE_COUNT_LIMIT_EXCEEDED;
    expect.post[*tx.to].exists = true;
}

TEST_F(state_transition, initcode_transaction_before_prague)
{
    rev = EVMC_CANCUN;

    const auto deploy_container = eof_bytecode(bytecode(OP_INVALID));

    const auto init_code = returncontract(0, 0, 0);
    const bytecode init_container = eof_bytecode(init_code, 2).container(deploy_container);

    tx.type = Transaction::Type::initcodes;
    tx.initcodes.assign(257, init_container);

    tx.to = To;

    expect.tx_error = TX_TYPE_NOT_SUPPORTED;
}

TEST_F(state_transition, txcreate_deploy_container_max_size)
{
    rev = EVMC_OSAKA;
    block.gas_limit = 10'000'000;
    tx.gas_limit = block.gas_limit;
    pre.get(tx.sender).balance = tx.gas_limit * tx.max_gas_price + tx.value + 1;

    const auto eof_header_size =
        static_cast<int>(bytecode{eof_bytecode(Opcode{OP_INVALID})}.size() - 1);
    const auto deploy_code = (0x5fff - eof_header_size) * bytecode{Opcode{OP_JUMPDEST}} + OP_STOP;
    const bytecode deploy_container = eof_bytecode(deploy_code);
    EXPECT_EQ(deploy_container.size(), 0x6000);

    // no aux data
    const auto init_code = returncontract(0, 0, 0);
    const bytecode init_container = eof_bytecode(init_code, 2).container(deploy_container);

    tx.type = Transaction::Type::initcodes;
    tx.initcodes.push_back(init_container);

    const auto factory_code =
        calldatacopy(0, 0, OP_CALLDATASIZE) +
        sstore(0,
            txcreate().initcode(keccak256(init_container)).input(0, OP_CALLDATASIZE).salt(Salt)) +
        OP_STOP;
    const auto factory_container = eof_bytecode(factory_code, 5);

    tx.to = To;
    pre.insert(*tx.to, {.nonce = 1, .code = factory_container});

    expect.post[*tx.to].nonce = pre.get(*tx.to).nonce + 1;
    const auto create_address = compute_eofcreate_address(*tx.to, Salt, init_container);
    expect.post[*tx.to].storage[0x00_bytes32] = to_bytes32(create_address);
    expect.post[create_address].code = deploy_container;
}

TEST_F(state_transition, txcreate_deploy_container_too_large)
{
    rev = EVMC_OSAKA;
    block.gas_limit = 10'000'000;
    tx.gas_limit = block.gas_limit;
    pre.get(tx.sender).balance = tx.gas_limit * tx.max_gas_price + tx.value + 1;

    const auto eof_header_size =
        static_cast<int>(bytecode{eof_bytecode(Opcode{OP_INVALID})}.size() - 1);
    const auto deploy_code = (0x6000 - eof_header_size) * bytecode{Opcode{OP_JUMPDEST}} + OP_STOP;
    const bytecode deploy_container = eof_bytecode(deploy_code);
    EXPECT_EQ(deploy_container.size(), 0x6001);

    // no aux data
    const auto init_code = returncontract(0, 0, 0);
    const bytecode init_container = eof_bytecode(init_code, 2).container(deploy_container);

    tx.type = Transaction::Type::initcodes;
    tx.initcodes.push_back(init_container);

    const auto factory_code =
        calldatacopy(0, 0, OP_CALLDATASIZE) +
        sstore(0,
            txcreate().initcode(keccak256(init_container)).input(0, OP_CALLDATASIZE).salt(Salt)) +
        OP_STOP;
    const auto factory_container = eof_bytecode(factory_code, 5);

    tx.to = To;
    pre.insert(*tx.to, {.nonce = 1, .code = factory_container});

    expect.post[*tx.to].nonce = pre.get(*tx.to).nonce + 1;
    expect.post[*tx.to].storage[0x00_bytes32] = 0x00_bytes32;
}

TEST_F(state_transition, txcreate_appended_data_size_larger_than_64K)
{
    rev = EVMC_OSAKA;
    block.gas_limit = 10'000'000;
    tx.gas_limit = block.gas_limit;
    pre.get(tx.sender).balance = tx.gas_limit * tx.max_gas_price + tx.value + 1;

    const auto aux_data = bytes(std::numeric_limits<uint16_t>::max(), 0);
    const auto deploy_data = "aa"_hex;
    const auto deploy_container = eof_bytecode(bytecode(OP_INVALID)).data(deploy_data);

    const auto init_code =
        calldatacopy(0, 0, OP_CALLDATASIZE) + returncontract(0, 0, OP_CALLDATASIZE);
    const bytecode init_container = eof_bytecode(init_code, 3).container(deploy_container);

    tx.type = Transaction::Type::initcodes;
    tx.initcodes.push_back(init_container);

    static constexpr bytes32 salt2{0xfe};
    const auto factory_code =
        calldatacopy(0, 0, OP_CALLDATASIZE) +
        // with aux data, final data size = 2**16
        sstore(0,
            txcreate().initcode(keccak256(init_container)).input(0, OP_CALLDATASIZE).salt(Salt)) +
        // no aux_data - final data size = 1
        sstore(1, txcreate().initcode(keccak256(init_container)).salt(salt2)) + OP_STOP;
    const auto factory_container = eof_bytecode(factory_code, 5);

    tx.to = To;
    tx.data = aux_data;
    pre.insert(*tx.to, {.nonce = 1, .code = factory_container});

    expect.post[*tx.to].nonce = pre.get(*tx.to).nonce + 2;  // 1 successful creation + 1 hard fail
    expect.post[*tx.to].storage[0x00_bytes32] = 0x00_bytes32;
    const auto create_address = compute_eofcreate_address(*tx.to, salt2, init_container);
    expect.post[*tx.to].storage[0x01_bytes32] = to_bytes32(create_address);
    expect.post[create_address].code = deploy_container;
    expect.post[create_address].nonce = 1;
}

TEST_F(state_transition, txcreate_deploy_container_with_aux_data_too_large)
{
    rev = EVMC_OSAKA;
    block.gas_limit = 10'000'000;
    tx.gas_limit = block.gas_limit;
    pre.get(tx.sender).balance = tx.gas_limit * tx.max_gas_price + tx.value + 1;

    const auto eof_header_size =
        static_cast<int>(bytecode{eof_bytecode(Opcode{OP_INVALID})}.size() - 1);
    const auto deploy_code = (0x5fff - eof_header_size) * bytecode{Opcode{OP_JUMPDEST}} + OP_STOP;
    const bytecode deploy_container = eof_bytecode(deploy_code);
    EXPECT_EQ(deploy_container.size(), 0x6000);

    // 1 byte aux data
    const auto init_code = returncontract(0, 0, 1);
    const bytecode init_container = eof_bytecode(init_code, 2).container(deploy_container);

    tx.type = Transaction::Type::initcodes;
    tx.initcodes.push_back(init_container);

    const auto factory_code =
        calldatacopy(0, 0, OP_CALLDATASIZE) +
        sstore(0,
            txcreate().initcode(keccak256(init_container)).input(0, OP_CALLDATASIZE).salt(Salt)) +
        OP_STOP;
    const auto factory_container = eof_bytecode(factory_code, 5);

    tx.to = To;
    pre.insert(*tx.to, {.nonce = 1, .code = factory_container});

    expect.post[*tx.to].nonce = pre.get(*tx.to).nonce + 1;
    expect.post[*tx.to].storage[0x00_bytes32] = 0x00_bytes32;
}

TEST_F(state_transition, txcreate_nested_txcreate)
{
    rev = EVMC_OSAKA;
    const auto deploy_data = "abcdef"_hex;
    const auto deploy_container = eof_bytecode(bytecode(OP_INVALID)).data(deploy_data);

    const auto deploy_data_nested = "ffffff"_hex;
    const auto deploy_container_nested =
        eof_bytecode(bytecode(OP_INVALID)).data(deploy_data_nested);

    const auto init_code_nested = returncontract(0, 0, 0);
    const bytecode init_container_nested =
        eof_bytecode(init_code_nested, 2).container(deploy_container_nested);

    const auto init_code =
        sstore(0, txcreate().initcode(keccak256(init_container_nested)).salt(Salt)) +
        returncontract(0, 0, 0);
    const bytecode init_container = eof_bytecode(init_code, 5).container(deploy_container);

    tx.type = Transaction::Type::initcodes;
    tx.initcodes.push_back(init_container);
    tx.initcodes.push_back(init_container_nested);

    const auto factory_code =
        sstore(0, txcreate().initcode(keccak256(init_container)).salt(Salt)) + OP_STOP;
    const auto factory_container = eof_bytecode(factory_code, 5);

    tx.to = To;
    pre.insert(*tx.to, {.nonce = 1, .code = factory_container});

    expect.post[*tx.to].nonce = pre.get(*tx.to).nonce + 1;
    const auto create_address = compute_eofcreate_address(*tx.to, Salt, init_container);
    expect.post[*tx.to].storage[0x00_bytes32] = to_bytes32(create_address);
    expect.post[create_address].code = deploy_container;
    expect.post[create_address].nonce = 2;
    const auto create_address_nested =
        compute_eofcreate_address(create_address, Salt, init_container_nested);
    expect.post[create_address].storage[0x00_bytes32] = to_bytes32(create_address_nested);
    expect.post[create_address_nested].code = deploy_container_nested;
    expect.post[create_address_nested].nonce = 1;
}

TEST_F(state_transition, txcreate_nested_txcreate_revert)
{
    rev = EVMC_OSAKA;
    const auto deploy_data_nested = "ffffff"_hex;
    const auto deploy_container_nested =
        eof_bytecode(bytecode(OP_INVALID)).data(deploy_data_nested);

    const auto init_code_nested = returncontract(0, 0, 0);
    const bytecode init_container_nested =
        eof_bytecode(init_code_nested, 2).container(deploy_container_nested);

    const auto init_code =
        sstore(0, txcreate().initcode(keccak256(init_container_nested)).salt(Salt)) + revert(0, 0);
    const bytecode init_container = eof_bytecode(init_code, 5);

    tx.type = Transaction::Type::initcodes;
    tx.initcodes.push_back(init_container);
    tx.initcodes.push_back(init_container_nested);

    const auto factory_code =
        sstore(0, txcreate().initcode(keccak256(init_container)).salt(Salt)) + OP_STOP;
    const auto factory_container = eof_bytecode(factory_code, 5);

    tx.to = To;
    pre.insert(*tx.to, {.nonce = 1, .code = factory_container});

    expect.post[*tx.to].nonce = pre.get(*tx.to).nonce + 1;
    expect.post[*tx.to].storage[0x00_bytes32] = 0x00_bytes32;
}

TEST_F(state_transition, txcreate_nested_eofcreate)
{
    rev = EVMC_OSAKA;
    const auto deploy_data = "abcdef"_hex;
    const auto deploy_container = eof_bytecode(bytecode(OP_INVALID)).data(deploy_data);

    const auto deploy_data_nested = "ffffff"_hex;
    const auto deploy_container_nested =
        eof_bytecode(bytecode(OP_INVALID)).data(deploy_data_nested);

    const auto init_code_nested = returncontract(0, 0, 0);
    const bytecode init_container_nested =
        eof_bytecode(init_code_nested, 2).container(deploy_container_nested);

    const auto init_code = sstore(0, eofcreate().container(1).salt(Salt)) + returncontract(0, 0, 0);
    const bytecode init_container =
        eof_bytecode(init_code, 4).container(deploy_container).container(init_container_nested);

    tx.type = Transaction::Type::initcodes;
    tx.initcodes.push_back(init_container);

    const auto factory_code =
        sstore(0, txcreate().initcode(keccak256(init_container)).salt(Salt)) + OP_STOP;
    const auto factory_container = eof_bytecode(factory_code, 5);

    tx.to = To;
    pre.insert(*tx.to, {.nonce = 1, .code = factory_container});

    expect.post[*tx.to].nonce = pre.get(*tx.to).nonce + 1;
    const auto create_address = compute_eofcreate_address(*tx.to, Salt, init_container);
    expect.post[*tx.to].storage[0x00_bytes32] = to_bytes32(create_address);
    expect.post[create_address].code = deploy_container;
    expect.post[create_address].nonce = 2;
    const auto create_address_nested =
        compute_eofcreate_address(create_address, Salt, init_container_nested);
    expect.post[create_address].storage[0x00_bytes32] = to_bytes32(create_address_nested);
    expect.post[create_address_nested].code = deploy_container_nested;
    expect.post[create_address_nested].nonce = 1;
}

TEST_F(state_transition, txcreate_called_balance_too_low)
{
    rev = EVMC_OSAKA;
    const auto deploy_data = "abcdef"_hex;
    const auto deploy_container = eof_bytecode(bytecode(OP_INVALID)).data(deploy_data);

    const auto init_code =
        calldatacopy(0, 0, OP_CALLDATASIZE) + returncontract(0, 0, OP_CALLDATASIZE);
    const bytecode init_container = eof_bytecode(init_code, 2).container(deploy_container);

    tx.type = Transaction::Type::initcodes;
    tx.initcodes.push_back(init_container);

    const auto factory_code = calldatacopy(0, 0, OP_CALLDATASIZE) +
                              sstore(0, txcreate()
                                            .initcode(keccak256(init_container))
                                            .input(0, OP_CALLDATASIZE)
                                            .salt(Salt)
                                            .value(10)) +
                              sstore(1, 1) + OP_STOP;
    const auto factory_container = eof_bytecode(factory_code, 5);

    tx.to = To;
    pre.insert(*tx.to, {.nonce = 1, .code = factory_container});

    expect.post[*tx.to].nonce = pre.get(*tx.to).nonce;
    expect.post[*tx.to].storage[0x00_bytes32] = 0x00_bytes32;
    expect.post[*tx.to].storage[0x01_bytes32] = 0x01_bytes32;
}

TEST_F(state_transition, txcreate_clears_returndata)
{
    static constexpr auto returning_address = 0x3000_address;

    rev = EVMC_OSAKA;
    const auto deploy_container = eof_bytecode(OP_STOP);

    const auto init_code = returncontract(0, 0, 0);
    const bytecode init_container = eof_bytecode(init_code, 2).container(deploy_container);

    tx.type = Transaction::Type::initcodes;
    tx.initcodes.push_back(init_container);

    const auto factory_code = sstore(0, extcall(returning_address)) + sstore(1, returndatasize()) +
                              sstore(2, txcreate().initcode(keccak256(init_container)).salt(Salt)) +
                              sstore(3, returndatasize()) + sstore(4, 1) + OP_STOP;
    const auto factory_container = eof_bytecode(factory_code, 5);

    const auto returning_code = ret(0, 10);

    tx.to = To;

    pre.insert(*tx.to, {.nonce = 1, .code = factory_container});
    pre.insert(returning_address, {.nonce = 1, .code = returning_code});

    expect.post[*tx.to].nonce = pre.get(*tx.to).nonce + 1;
    expect.post[*tx.to].storage[0x00_bytes32] = 0x00_bytes32;
    expect.post[*tx.to].storage[0x01_bytes32] = 0x0a_bytes32;
    const auto create_address = compute_eofcreate_address(*tx.to, Salt, init_container);
    expect.post[*tx.to].storage[0x02_bytes32] = to_bytes32(create_address);
    expect.post[*tx.to].storage[0x03_bytes32] = 0x00_bytes32;
    expect.post[*tx.to].storage[0x04_bytes32] = 0x01_bytes32;
    expect.post[create_address].code = deploy_container;
    expect.post[create_address].nonce = 1;
    expect.post[returning_address].nonce = 1;
}

TEST_F(state_transition, txcreate_failure_after_txcreate_success)
{
    rev = EVMC_OSAKA;
    block.gas_limit = 10'000'000;
    tx.gas_limit = block.gas_limit;
    pre.get(tx.sender).balance = tx.gas_limit * tx.max_gas_price + tx.value + 1;

    const auto deploy_container = eof_bytecode(OP_STOP);

    const auto init_code = returncontract(0, 0, 0);
    const bytecode init_container = eof_bytecode(init_code, 2).container(deploy_container);

    tx.type = Transaction::Type::initcodes;
    tx.initcodes.push_back(init_container);

    const auto factory_code =
        sstore(0, txcreate().initcode(keccak256(init_container)).salt(Salt)) +
        sstore(1, txcreate().initcode(keccak256(init_container)).salt(Salt)) +  // address collision
        sstore(2, returndatasize()) + sstore(3, 1) + OP_STOP;
    const auto factory_container = eof_bytecode(factory_code, 5).container(init_container);

    tx.to = To;

    pre.insert(*tx.to, {.nonce = 1, .code = factory_container});

    expect.post[*tx.to].nonce = pre.get(*tx.to).nonce + 2;
    const auto create_address = compute_eofcreate_address(*tx.to, Salt, init_container);
    expect.post[*tx.to].storage[0x00_bytes32] = to_bytes32(create_address);
    expect.post[*tx.to].storage[0x01_bytes32] = 0x00_bytes32;
    expect.post[*tx.to].storage[0x02_bytes32] = 0x00_bytes32;
    expect.post[*tx.to].storage[0x03_bytes32] = 0x01_bytes32;
    expect.post[create_address].code = deploy_container;
    expect.post[create_address].nonce = 1;
}

TEST_F(state_transition, txcreate_invalid_initcode)
{
    rev = EVMC_OSAKA;
    const auto deploy_container = eof_bytecode(bytecode(OP_INVALID));

    const auto init_code = returncontract(0, 0, 0);
    const bytes init_container =
        eof_bytecode(init_code, 123).container(deploy_container);  // Invalid EOF

    tx.type = Transaction::Type::initcodes;
    tx.initcodes.push_back(init_container);

    // TODO: extract this common code for a testing deployer contract
    const auto factory_code =
        txcreate().initcode(keccak256(init_container)).input(0, 0).salt(Salt) + OP_DUP1 + push(1) +
        OP_SSTORE + ret_top();
    const auto factory_container = eof_bytecode(factory_code, 5);

    tx.to = To;
    pre.insert(*tx.to, {.nonce = 1, .code = factory_container});

    expect.gas_used = 55764;

    expect.post[tx.sender].nonce = pre.get(tx.sender).nonce + 1;
    expect.post[*tx.to].nonce = pre.get(*tx.to).nonce;  // CREATE caller's nonce must not be bumped
    expect.post[*tx.to].storage[0x01_bytes32] = 0x00_bytes32;  // CREATE must fail
}

TEST_F(state_transition, txcreate_truncated_data_initcode)
{
    rev = EVMC_OSAKA;
    const auto deploy_container = eof_bytecode(bytecode(OP_INVALID));

    const auto init_code = returncontract(0, 0, 0);
    const bytes init_container =
        eof_bytecode(init_code, 2).data("", 1).container(deploy_container);  // Truncated data

    tx.type = Transaction::Type::initcodes;
    tx.initcodes.push_back(init_container);

    // TODO: extract this common code for a testing deployer contract
    const auto factory_code =
        txcreate().initcode(keccak256(init_container)).input(0, 0).salt(Salt) + OP_DUP1 + push(1) +
        OP_SSTORE + ret_top();
    const auto factory_container = eof_bytecode(factory_code, 5);

    tx.to = To;
    pre.insert(*tx.to, {.nonce = 1, .code = factory_container});

    expect.gas_used = 55776;

    expect.post[tx.sender].nonce = pre.get(tx.sender).nonce + 1;
    expect.post[*tx.to].nonce = pre.get(*tx.to).nonce;  // CREATE caller's nonce must not be bumped
    expect.post[*tx.to].storage[0x01_bytes32] = 0x00_bytes32;  // CREATE must fail
}

TEST_F(state_transition, txcreate_invalid_deploycode)
{
    rev = EVMC_OSAKA;
    const auto deploy_container = eof_bytecode(bytecode(OP_INVALID), 123);  // Invalid EOF

    const auto init_code = returncontract(0, 0, 0);
    const bytes init_container = eof_bytecode(init_code, 2).container(deploy_container);

    tx.type = Transaction::Type::initcodes;
    tx.initcodes.push_back(init_container);

    const auto factory_code =
        txcreate().initcode(keccak256(init_container)).input(0, 0).salt(Salt) + OP_DUP1 + push(1) +
        OP_SSTORE + ret_top();
    const auto factory_container = eof_bytecode(factory_code, 5);

    tx.to = To;
    pre.insert(*tx.to, {.nonce = 1, .code = factory_container});

    expect.gas_used = 55776;

    expect.post[tx.sender].nonce = pre.get(tx.sender).nonce + 1;
    expect.post[*tx.to].nonce = pre.get(*tx.to).nonce;  // CREATE caller's nonce must not be bumped
    expect.post[*tx.to].storage[0x01_bytes32] = 0x00_bytes32;  // CREATE must fail
}

TEST_F(state_transition, txcreate_missing_initcontainer)
{
    rev = EVMC_OSAKA;
    const auto deploy_container = eof_bytecode(bytecode(OP_INVALID));

    const auto init_code = returncontract(0, 0, 0);
    const bytes init_container = eof_bytecode(init_code, 2).container(deploy_container);

    tx.type = Transaction::Type::initcodes;
    tx.initcodes.push_back(init_container);

    const auto factory_code = txcreate().initcode(keccak256(bytecode())).input(0, 0).salt(Salt) +
                              OP_DUP1 + push(1) + OP_SSTORE + ret_top();
    const auto factory_container = eof_bytecode(factory_code, 5);

    tx.to = To;
    pre.insert(*tx.to, {.nonce = 1, .code = factory_container});

    expect.gas_used = 55748;

    expect.post[tx.sender].nonce = pre.get(tx.sender).nonce + 1;
    expect.post[*tx.to].nonce = pre.get(*tx.to).nonce;  // CREATE caller's nonce must not be bumped
    expect.post[*tx.to].storage[0x01_bytes32] = 0x00_bytes32;  // CREATE must fail
}

TEST_F(state_transition, txcreate_light_failure_stack)
{
    rev = EVMC_OSAKA;
    const auto deploy_container = eof_bytecode(bytecode(OP_INVALID));

    const auto init_code = returncontract(0, 0, 0);
    const bytes init_container = eof_bytecode(init_code, 2).container(deploy_container);

    tx.type = Transaction::Type::initcodes;
    tx.initcodes.push_back(init_container);

    const auto factory_code =
        push(0x123) + txcreate().value(1).initcode(keccak256(bytecode())).input(2, 3).salt(Salt) +
        push(1) + OP_SSTORE +  // store result from TXCREATE
        push(2) +
        OP_SSTORE +  // store the preceding push value, nothing else should remain on stack
        ret(0);
    const auto factory_container = eof_bytecode(factory_code, 6);

    tx.to = To;
    pre.insert(*tx.to, {.nonce = 1, .code = factory_container});
    expect.post[*tx.to].storage[0x01_bytes32] = 0x00_bytes32;  // TXCREATE has pushed 0x0 on stack
    expect.post[*tx.to].storage[0x02_bytes32] =
        0x0123_bytes32;  // TXCREATE fails but has cleared its args first
}

TEST_F(state_transition, txcreate_missing_deploycontainer)
{
    rev = EVMC_OSAKA;
    const auto init_code = returncontract(0, 0, 0);
    const bytes init_container = eof_bytecode(init_code, 2);

    tx.type = Transaction::Type::initcodes;
    tx.initcodes.push_back(init_container);

    const auto factory_code =
        txcreate().initcode(keccak256(init_container)).input(0, 0).salt(Salt) + OP_DUP1 + push(1) +
        OP_SSTORE + ret_top();
    const auto factory_container = eof_bytecode(factory_code, 5);

    tx.to = To;
    pre.insert(*tx.to, {.nonce = 1, .code = factory_container});

    expect.gas_used = 55500;

    expect.post[tx.sender].nonce = pre.get(tx.sender).nonce + 1;
    expect.post[*tx.to].nonce = pre.get(*tx.to).nonce;  // CREATE caller's nonce must not be bumped
    expect.post[*tx.to].storage[0x01_bytes32] = 0x00_bytes32;  // CREATE must fail
}

TEST_F(state_transition, txcreate_deploy_code_with_dataloadn_invalid)
{
    rev = EVMC_OSAKA;
    const auto deploy_data = bytes(32, 0);
    // DATALOADN{64} - referring to offset out of bounds even after appending aux_data later
    const auto deploy_code = bytecode(OP_DATALOADN) + "0040" + ret_top();
    const auto aux_data = bytes(32, 0);
    const auto deploy_data_size = static_cast<uint16_t>(deploy_data.size() + aux_data.size());
    const auto deploy_container = eof_bytecode(deploy_code, 2).data(deploy_data, deploy_data_size);

    const auto init_code = returncontract(0, 0, 0);
    const bytes init_container = eof_bytecode(init_code, 2).container(deploy_container);

    tx.type = Transaction::Type::initcodes;
    tx.initcodes.push_back(init_container);

    const auto factory_code =
        txcreate().initcode(keccak256(init_container)).input(0, 0).salt(Salt) + OP_DUP1 + push(1) +
        OP_SSTORE + ret_top();
    const auto factory_container = eof_bytecode(factory_code, 5);

    tx.to = To;
    pre.insert(*tx.to, {.nonce = 1, .code = factory_container});

    expect.gas_used = 56048;

    expect.post[tx.sender].nonce = pre.get(tx.sender).nonce + 1;
    expect.post[*tx.to].nonce = pre.get(*tx.to).nonce;  // CREATE caller's nonce must not be bumped
    expect.post[*tx.to].storage[0x01_bytes32] = 0x00_bytes32;  // CREATE must fail
}

TEST_F(state_transition, txcreate_call_created_contract)
{
    rev = EVMC_OSAKA;
    const auto deploy_data = "abcdef"_hex;  // 3 bytes
    const auto static_aux_data =
        "aabbccdd00000000000000000000000000000000000000000000000000000000"_hex;  // 32 bytes
    const auto dynamic_aux_data = "eeff"_hex;                                    // 2 bytes
    const auto deploy_data_size =
        static_cast<uint16_t>(deploy_data.size() + static_aux_data.size());
    const auto deploy_code = rjumpv({6, 12}, calldataload(0)) +  // jump to one of 3 cases
                             35 + OP_DATALOAD + rjump(9) +       // read dynamic aux data
                             OP_DATALOADN + "0000" + rjump(3) +  // read pre_deploy_data_section
                             OP_DATALOADN + "0003" +             // read static aux data
                             ret_top();
    const auto deploy_container = eof_bytecode(deploy_code, 2).data(deploy_data, deploy_data_size);

    const auto init_code =
        calldatacopy(0, 0, OP_CALLDATASIZE) + returncontract(0, 0, OP_CALLDATASIZE);
    const bytecode init_container = eof_bytecode(init_code, 3).container(deploy_container);

    tx.type = Transaction::Type::initcodes;
    tx.initcodes.push_back(init_container);

    const auto create_address = compute_eofcreate_address(To, Salt, init_container);

    const auto factory_code =
        calldatacopy(0, 0, OP_CALLDATASIZE) +
        sstore(0,
            txcreate().initcode(keccak256(init_container)).input(0, OP_CALLDATASIZE).salt(Salt)) +
        mcopy(0, OP_CALLDATASIZE, 32) +        // zero out first 32-byte word of memory
        extcall(create_address).input(0, 1) +  // calldata 0
        OP_POP + sstore(1, returndataload(0)) + mstore8(31, 1) +
        extcall(create_address).input(0, 32) +  // calldata 1
        OP_POP + sstore(2, returndataload(0)) + mstore8(31, 2) +
        extcall(create_address).input(0, 32) +  // calldata 2
        OP_POP + sstore(3, returndataload(0)) + sstore(4, 1) + OP_STOP;
    const auto factory_container = eof_bytecode(factory_code, 5).container(init_container);

    tx.to = To;

    tx.data = static_aux_data + dynamic_aux_data;

    pre.insert(*tx.to, {.nonce = 1, .code = factory_container});

    expect.post[*tx.to].nonce = pre.get(*tx.to).nonce + 1;
    expect.post[*tx.to].storage[0x00_bytes32] = to_bytes32(create_address);
    expect.post[*tx.to].storage[0x01_bytes32] =
        0xabcdefaabbccdd00000000000000000000000000000000000000000000000000_bytes32;
    evmc::bytes32 static_aux_data_32;
    std::copy_n(static_aux_data.data(), static_aux_data.size(), &static_aux_data_32.bytes[0]);
    expect.post[*tx.to].storage[0x02_bytes32] = static_aux_data_32;
    evmc::bytes32 dynamic_aux_data_32;
    std::copy_n(dynamic_aux_data.data(), dynamic_aux_data.size(), &dynamic_aux_data_32.bytes[0]);
    expect.post[*tx.to].storage[0x03_bytes32] = dynamic_aux_data_32;
    expect.post[*tx.to].storage[0x04_bytes32] = 0x01_bytes32;
    expect.post[create_address].nonce = 1;
}


TEST_F(state_transition, create_nested_in_txcreate)
{
    rev = EVMC_OSAKA;
    const auto deploy_container = eof_bytecode(OP_STOP);

    const auto init_code = bytecode{OP_DATASIZE} + OP_PUSH0 + OP_PUSH0 + OP_DATACOPY +
                           create().input(0, OP_DATASIZE) + returncontract(0, 0, 0);
    const bytes init_container =
        eof_bytecode(init_code, 3).container(deploy_container).data(deploy_container);

    tx.type = Transaction::Type::initcodes;
    tx.initcodes.push_back(init_container);

    const auto factory_code =
        txcreate().initcode(keccak256(init_container)).salt(Salt) + push(1) + OP_SSTORE + OP_STOP;
    const auto factory_container = eof_bytecode(factory_code, 5);

    tx.to = To;
    pre.insert(*tx.to, {.nonce = 1, .code = factory_container});

    expect.post[tx.sender].nonce = pre.get(tx.sender).nonce + 1;
    expect.post[*tx.to].nonce = pre.get(*tx.to).nonce;
    expect.post[*tx.to].storage[0x01_bytes32] = 0x00_bytes32;
}

TEST_F(state_transition, create2_nested_in_txcreate)
{
    rev = EVMC_OSAKA;
    const auto deploy_container = eof_bytecode(OP_INVALID);

    const auto init_code = bytecode{OP_DATASIZE} + OP_PUSH0 + OP_PUSH0 + OP_DATACOPY +
                           create2().input(0, OP_DATASIZE).salt(Salt) + returncontract(0, 0, 0);
    const bytes init_container =
        eof_bytecode(init_code, 4).container(deploy_container).data(deploy_container);

    tx.type = Transaction::Type::initcodes;
    tx.initcodes.push_back(init_container);

    const auto factory_code =
        txcreate().initcode(keccak256(init_container)).input(0, 0).salt(Salt) + push(1) +
        OP_SSTORE + OP_STOP;
    const auto factory_container = eof_bytecode(factory_code, 5);

    tx.to = To;
    pre.insert(*tx.to, {.nonce = 1, .code = factory_container});

    expect.post[tx.sender].nonce = pre.get(tx.sender).nonce + 1;
    expect.post[*tx.to].nonce = pre.get(*tx.to).nonce;
    expect.post[*tx.to].storage[0x01_bytes32] = 0x00_bytes32;
}

TEST_F(state_transition, txcreate_from_legacy_tx)
{
    rev = EVMC_OSAKA;
    tx.type = Transaction::Type::legacy;

    const auto factory_code = sstore(0, txcreate().initcode(keccak256({})).input(0, 0).salt(Salt)) +
                              sstore(1, 1) + OP_STOP;
    const auto factory_container = eof_bytecode(factory_code, 5);

    tx.to = To;
    pre.insert(*tx.to, {.nonce = 1, .code = factory_container});

    expect.post[tx.sender].nonce = pre.get(tx.sender).nonce + 1;
    expect.post[*tx.to].nonce = pre.get(*tx.to).nonce;  // CREATE caller's nonce must not be bumped
    expect.post[*tx.to].storage[0x00_bytes32] = 0x00_bytes32;  // CREATE must fail
    expect.post[*tx.to].storage[0x01_bytes32] = 0x01_bytes32;
}

TEST_F(state_transition, txcreate_from_1559_tx)
{
    rev = EVMC_OSAKA;
    tx.type = Transaction::Type::eip1559;

    const auto factory_code = sstore(0, txcreate().initcode(keccak256({})).input(0, 0).salt(Salt)) +
                              sstore(1, 1) + OP_STOP;
    const auto factory_container = eof_bytecode(factory_code, 5);

    tx.to = To;
    pre.insert(*tx.to, {.nonce = 1, .code = factory_container});

    expect.post[tx.sender].nonce = pre.get(tx.sender).nonce + 1;
    expect.post[*tx.to].nonce = pre.get(*tx.to).nonce;  // CREATE caller's nonce must not be bumped
    expect.post[*tx.to].storage[0x00_bytes32] = 0x00_bytes32;  // CREATE must fail
    expect.post[*tx.to].storage[0x01_bytes32] = 0x01_bytes32;
}

TEST_F(state_transition, txcreate_from_blob_tx)
{
    rev = EVMC_OSAKA;
    tx.type = Transaction::Type::blob;
    tx.blob_hashes.push_back(
        0x0100000000000000000000000000000000000000000000000000000000000007_bytes32);

    const auto factory_code = sstore(0, txcreate().initcode(keccak256({})).input(0, 0).salt(Salt)) +
                              sstore(1, 1) + OP_STOP;
    const auto factory_container = eof_bytecode(factory_code, 5);

    tx.to = To;
    pre.insert(*tx.to, {.nonce = 1, .code = factory_container});

    expect.post[tx.sender].nonce = pre.get(tx.sender).nonce + 1;
    expect.post[*tx.to].nonce = pre.get(*tx.to).nonce;  // CREATE caller's nonce must not be bumped
    expect.post[*tx.to].storage[0x00_bytes32] = 0x00_bytes32;  // CREATE must fail
    expect.post[*tx.to].storage[0x01_bytes32] = 0x01_bytes32;
}<|MERGE_RESOLUTION|>--- conflicted
+++ resolved
@@ -80,9 +80,6 @@
     expect.post[*tx.to].storage[0x01_bytes32] = 0x01_bytes32;
 }
 
-<<<<<<< HEAD
-TEST_F(state_transition, creation_tx_deploying_eof)
-=======
 TEST_F(state_transition, create2_with_eof_initcode_cancun)
 {
     rev = EVMC_CANCUN;
@@ -106,8 +103,7 @@
     expect.post[*tx.to].storage[0x01_bytes32] = 0x01_bytes32;
 }
 
-TEST_F(state_transition, create_tx_deploying_eof)
->>>>>>> 2a9d2022
+TEST_F(state_transition, creation_tx_deploying_eof)
 {
     rev = EVMC_PRAGUE;
 
