--- conflicted
+++ resolved
@@ -299,12 +299,8 @@
         // These opcodes are deprecated since Prague.
         // gas_cost table current implementation does not allow to undef instructions.
         if (opcode == OP_JUMP || opcode == OP_JUMPI || opcode == OP_PC || opcode == OP_CALLCODE ||
-<<<<<<< HEAD
             opcode == OP_SELFDESTRUCT || opcode == OP_CALL || opcode == OP_STATICCALL ||
-            opcode == OP_DELEGATECALL)
-=======
-            opcode == OP_SELFDESTRUCT || opcode == OP_CREATE || opcode == OP_CREATE2)
->>>>>>> 808cc18c
+            opcode == OP_DELEGATECALL || opcode == OP_CREATE || opcode == OP_CREATE2)
             continue;
 
         auto cont =
@@ -579,12 +575,8 @@
 
 TEST_F(eof_validation, deprecated_instructions)
 {
-<<<<<<< HEAD
     for (auto op : {OP_CALLCODE, OP_SELFDESTRUCT, OP_JUMP, OP_JUMPI, OP_PC, OP_CALL, OP_STATICCALL,
-             OP_DELEGATECALL})
-=======
-    for (auto op : {OP_CALLCODE, OP_SELFDESTRUCT, OP_JUMP, OP_JUMPI, OP_PC, OP_CREATE, OP_CREATE2})
->>>>>>> 808cc18c
+             OP_DELEGATECALL, OP_CREATE, OP_CREATE2})
         add_test_case(eof_bytecode(op), EOFValidationError::undefined_instruction);
 }
 
